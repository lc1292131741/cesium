/*global define*/
define([
        './CzmlColor',
<<<<<<< HEAD
        './processPacketData',
        '../Scene/Material'
    ], function(
        CzmlColor,
        processPacketData,
        Material) {
=======
        '../Core/defined',
        '../Scene/Material'
    ], function(
         DynamicProperty,
         CzmlColor,
         defined,
         Material) {
>>>>>>> 31760574
    "use strict";

    /**
     * A utility class for processing CZML color materials.
     * @alias DynamicColorMaterial
     * @constructor
     */
    var DynamicColorMaterial = function() {
        /**
         * A DynamicProperty of type CzmlColor which determines the material's color.
         * @type {DynamicProperty}
         * @default undefined
         */
        this.color = undefined;
    };

    /**
     * Returns true if the provided CZML interval contains color material data.
     * @param czmlInterval The CZML interval to check.
     * @returns {Boolean} true if the interval contains CZML color material data, false otherwise.
     */
    DynamicColorMaterial.isMaterial = function(czmlInterval) {
        return defined(czmlInterval) && defined(czmlInterval.solidColor);
    };

    /**
     * Returns true if the provided CZML interval contains color material data.
     * @param czmlInterval The CZML interval to check.
     * @returns {Boolean} true if the interval contains CZML color material data, false otherwise.
     */
    DynamicColorMaterial.prototype.isMaterial = DynamicColorMaterial.isMaterial;

    /**
     * Provided a CZML interval containing color material data, processes the
     * interval into a new or existing instance of this class.
     *
     * @param {Object} czmlInterval The interval to process.
     * @param {DynamicColorMaterial} [existingMaterial] The DynamicColorMaterial to modify.
     */
    DynamicColorMaterial.prototype.processCzmlIntervals = function(czmlInterval) {
        var materialData = czmlInterval.solidColor;
<<<<<<< HEAD
        if (typeof materialData !== 'undefined') {
            processPacketData(CzmlColor, this, 'color', materialData.color);
=======
        if (defined(materialData)) {
            if (defined(materialData.color)) {
                var color = this.color;
                if (!defined(color)) {
                    this.color = color = new DynamicProperty(CzmlColor);
                }
                color.processCzmlIntervals(materialData.color);
            }
>>>>>>> 31760574
        }
    };

    /**
     * Gets a Color Material that represents this dynamic material at the provided time.
     *
     * @param {JulianDate} time The desired time.
     * @param {Context} context The context in which this material exists.
     * @param {Material} [existingMaterial] An existing material to be modified.  If the material is undefined or not a Color Material, a new instance is created.
     * @returns The modified existingMaterial parameter or a new Color Material instance if existingMaterial was undefined or not a Color Material.
     */
    DynamicColorMaterial.prototype.getValue = function(time, context, existingMaterial) {
        if (!defined(existingMaterial) || (existingMaterial.type !== Material.ColorType)) {
            existingMaterial = Material.fromType(context, Material.ColorType);
        }
        existingMaterial.uniforms.color = this.color.getValue(time, existingMaterial.uniforms.color);
        return existingMaterial;
    };

    return DynamicColorMaterial;
});<|MERGE_RESOLUTION|>--- conflicted
+++ resolved
@@ -1,22 +1,14 @@
 /*global define*/
 define([
         './CzmlColor',
-<<<<<<< HEAD
+        '../Core/defined',
         './processPacketData',
         '../Scene/Material'
     ], function(
-        CzmlColor,
-        processPacketData,
-        Material) {
-=======
-        '../Core/defined',
-        '../Scene/Material'
-    ], function(
-         DynamicProperty,
          CzmlColor,
          defined,
+         processPacketData,
          Material) {
->>>>>>> 31760574
     "use strict";
 
     /**
@@ -58,19 +50,8 @@
      */
     DynamicColorMaterial.prototype.processCzmlIntervals = function(czmlInterval) {
         var materialData = czmlInterval.solidColor;
-<<<<<<< HEAD
         if (typeof materialData !== 'undefined') {
             processPacketData(CzmlColor, this, 'color', materialData.color);
-=======
-        if (defined(materialData)) {
-            if (defined(materialData.color)) {
-                var color = this.color;
-                if (!defined(color)) {
-                    this.color = color = new DynamicProperty(CzmlColor);
-                }
-                color.processCzmlIntervals(materialData.color);
-            }
->>>>>>> 31760574
         }
     };
 

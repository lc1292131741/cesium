/*global define*/
define([
        '../Core/defaultValue',
        '../Core/defined',
        '../Renderer/ShaderSource'
    ], function(
        defaultValue,
        defined,
        ShaderSource) {
    'use strict';

    /**
     * @private
     */
    function ShadowMapShader() {
    }

    ShadowMapShader.createShadowCastVertexShader = function(vs, frameState, positionVaryingName) {
        var hasPositionVarying = defined(positionVaryingName) && (vs.indexOf(positionVaryingName) > -1);
        var isPointLight = frameState.shadowMap.isPointLight;

        if (isPointLight && !hasPositionVarying) {
            vs = ShaderSource.replaceMain(vs, 'czm_shadow_main');
            vs +=
                'varying vec3 v_positionEC; \n' +
                'void main() \n' +
                '{ \n' +
                '    czm_shadow_main(); \n' +
                '    v_positionEC = (czm_inverseProjection * gl_Position).xyz; \n' +
                '}';
        }

        return vs;
    };

    ShadowMapShader.createShadowCastFragmentShader = function(fs, frameState, opaque, positionVaryingName) {
        // TODO : is there an easy way to tell if a model or primitive is opaque before going here?
        var hasPositionVarying = defined(positionVaryingName) && (fs.indexOf(positionVaryingName) > -1);
        positionVaryingName = hasPositionVarying ? positionVaryingName : 'v_positionEC';
        var isPointLight = frameState.shadowMap.isPointLight;
        var usesDepthTexture = frameState.shadowMap.usesDepthTexture;

        fs = 'uniform vec4 u_shadowMapLightPositionEC; \n';

        if (opaque) {
            fs +=
                'varying vec3 ' + positionVaryingName + ';\n' +
                'void main() \n' +
                '{ \n';
        } else {
            fs += ShaderSource.replaceMain(fs, 'czm_shadow_main');
            fs +=
                'void main() \n' +
                '{ \n' +
                '    czm_shadow_main(); \n' +
                '    if (gl_FragColor.a == 0.0) { \n' +
                '       discard; \n' +
                '    } \n';
        }

        if (isPointLight) {
            fs +=
                'float distance = length(' + positionVaryingName + '); \n' +
                'distance /= u_shadowMapLightPositionEC.w; // radius \n' +
                'gl_FragColor = czm_packDepth(distance); \n';
        } else if (usesDepthTexture) {
            fs += 'gl_FragColor = vec4(1.0); \n';
        } else {
            fs += 'gl_FragColor = czm_packDepth(gl_FragCoord.z); \n';
        }

        fs += '}';

        if (isPointLight && !hasPositionVarying) {
            fs = 'varying vec3 v_positionEC; \n' + fs;
        }

        return fs;
    };

    ShadowMapShader.createShadowReceiveVertexShader = function(vs, frameState) {
        return vs;
    };

    ShadowMapShader.createShadowReceiveFragmentShader = function(fs, frameState, normalVaryingName, positionVaryingName, isTerrain) {
        var hasNormalVarying = defined(normalVaryingName) && (fs.indexOf(normalVaryingName) > -1);
        var hasPositionVarying = defined(positionVaryingName) && (fs.indexOf(positionVaryingName) > -1);

        var shadowMap = frameState.shadowMap;
        var usesDepthTexture = shadowMap.usesDepthTexture;
        var isPointLight = shadowMap.isPointLight;
        var isSpotLight = shadowMap._isSpotLight;
        var usesCubeMap = shadowMap.usesCubeMap;
        var hasCascades = shadowMap.numberOfCascades > 1;
        var debugVisualizeCascades = shadowMap.debugVisualizeCascades;
        var softShadows = shadowMap.softShadows;
        var bias = isPointLight ? shadowMap._pointBias : (isTerrain ? shadowMap._terrainBias : shadowMap._primitiveBias);
        var exponentialShadows = shadowMap._exponentialShadows;
<<<<<<< HEAD
=======

        // Force the shader to use decimals to avoid compilation errors
        var depthBias = Number(bias.depthBias).toFixed(10);
        var normalShadingSmooth = Number(bias.normalShadingSmooth).toFixed(10);
        var normalOffsetScale = Number(bias.normalOffsetScale).toFixed(10);
        var maximumDistance = Number(shadowMap._maximumDistance).toFixed(10);
>>>>>>> f81b1907

        fs = ShaderSource.replaceMain(fs, 'czm_shadow_main');

        if (isPointLight && usesCubeMap) {
            fs += '#define USE_CUBE_MAP_SHADOW \n';
        } else if (usesDepthTexture) {
            fs += '#define USE_SHADOW_DEPTH_TEXTURE \n';
        }

        if (softShadows && !isPointLight) {
            fs += '#define USE_SOFT_SHADOWS \n';
        }

        if (bias.normalShading && hasNormalVarying) {
            fs += '#define USE_NORMAL_SHADING \n';
            if (bias.normalShadingSmooth > 0.0) {
                fs += '#define USE_NORMAL_SHADING_SMOOTH \n';
            }
        }

        if (exponentialShadows) {
            fs += '#define USE_EXPONENTIAL_SHADOW_MAPS \n';
        }

        fs += '\n\n';

        fs +=
            'uniform mat4 u_shadowMapMatrix; \n' +
            'uniform vec3 u_shadowMapLightDirectionEC; \n' +
            'uniform vec4 u_shadowMapLightPositionEC; \n' +
            'uniform float u_shadowMapDistance; \n' +
            'vec4 getPositionEC() \n' +
            '{ \n' +
            (hasPositionVarying ?
            '    return vec4(' + positionVaryingName + ', 1.0); \n' :
            '    return czm_windowToEyeCoordinates(gl_FragCoord); \n') +
            '} \n' +
            'vec3 getNormalEC() \n' +
            '{ \n' +
            (hasNormalVarying ?
            '    return normalize(' + normalVaryingName + '); \n' :
            '    return vec3(1.0); \n') +
            '} \n' +

            'uniform float u_shadowNormalOffsetScale;\n' +
            'void applyNormalOffset(inout vec4 positionEC, vec3 normalEC, float nDotL) \n' +
            '{ \n' +
            (bias.normalOffset && hasNormalVarying ?
            '    // Offset the shadow position in the direction of the normal for perpendicular and back faces \n' +
            '    float normalOffsetScale = 1.0 - nDotL; \n' +
            '    vec3 offset = u_shadowNormalOffsetScale * normalOffsetScale * normalEC; \n' +
            '    positionEC.xyz += offset; \n' : '') +
            '} \n';

        fs +=
            'void main() \n' +
            '{ \n' +
            '    czm_shadow_main(); \n' +
            '    vec4 positionEC = getPositionEC(); \n' +
            '    vec3 normalEC = getNormalEC(); \n';

        if (isPointLight) {
            fs +=
                '    vec3 directionEC = positionEC.xyz - u_shadowMapLightPositionEC.xyz; \n' +
                '    float distance = length(directionEC); \n' +
                '    directionEC = normalize(directionEC); \n' +
                '    float radius = u_shadowMapLightPositionEC.w; \n' +
                '    // Stop early if the fragment is beyond the point light radius \n' +
                '    if (distance > radius) { \n' +
                '        return; \n' +
                '    } \n' +
                '    vec3 directionWC  = czm_inverseViewRotation * directionEC; \n' +
                '    distance /= radius; \n' +

                '    float nDotL = clamp(dot(normalEC, -directionEC), 0.0, 1.0); \n' +

                (usesCubeMap ?
                '    float visibility = czm_shadowVisibility(directionWC, distance, nDotL, radius); \n' :
                '    vec2 uv = czm_cubeMapToUV(directionWC); \n' +
                '    float visibility = czm_shadowVisibility(uv, distance, nDotL, radius); \n');
        } else if (isSpotLight) {
            fs +=
                '    vec3 directionEC = normalize(positionEC.xyz - u_shadowMapLightPositionEC.xyz); \n' +
                '    float nDotL = clamp(dot(normalEC, -directionEC), 0.0, 1.0); \n' +
                '    applyNormalOffset(positionEC, normalEC, nDotL); \n' +

                '    vec4 shadowPosition = u_shadowMapMatrix * positionEC; \n' +
                '    // Spot light uses a perspective projection, so perform the perspective divide \n' +
                '    shadowPosition /= shadowPosition.w; \n' +

                '    // Stop early if the fragment is not in the shadow bounds \n' +
                '    if (any(lessThan(shadowPosition, vec4(0.0))) || any(greaterThan(shadowPosition, vec4(1.001)))) { \n' +
                '        return; \n' +
                '    } \n' +

                '    float visibility = czm_shadowVisibility(shadowPosition.xy, shadowPosition.z, nDotL, u_shadowMapDistance); \n';
        } else if (hasCascades) {
            fs +=
                '    float depth = -positionEC.z; \n' +
                '    float maxDepth = u_shadowMapCascadeSplits[1].w; \n' +

                '    // Stop early if the eye depth exceeds the last cascade \n' +
                '    if (depth > maxDepth) { \n' +
                '        return; \n' +
                '    } \n' +

                '    // Get the cascade based on the eye-space depth \n' +
                '    vec4 weights = czm_cascadeWeights(depth); \n' +
                '    float shadowDistance = czm_cascadeDistance(weights); \n' +

                '    // Apply normal offset \n' +
                '    float nDotL = clamp(dot(normalEC, u_shadowMapLightDirectionEC), 0.0, 1.0); \n' +
                '    applyNormalOffset(positionEC, normalEC, nDotL); \n' +

                '    // Transform position into the cascade \n' +
                '    vec4 shadowPosition = czm_cascadeMatrix(weights) * positionEC; \n' +

                '    // Get visibility \n' +
                '    float visibility = czm_shadowVisibility(shadowPosition.xy, shadowPosition.z, nDotL, shadowDistance); \n' +

                '    // Fade out shadows that are far away \n' +
                '    float fade = max((depth - ' + maximumDistance + ' * 0.8) / (' + maximumDistance + ' * 0.2), 0.0); \n' +
                '    visibility = mix(visibility, 1.0, fade); \n' +

                (debugVisualizeCascades ?
                '    // Draw cascade colors for debugging \n' +
                '    visibility = czm_cascadeColor(weights); \n' : '');
        } else {
            fs +=
                '    float nDotL = clamp(dot(normalEC, u_shadowMapLightDirectionEC), 0.0, 1.0); \n' +
                '    applyNormalOffset(positionEC, normalEC, nDotL); \n' +
                '    vec4 shadowPosition = u_shadowMapMatrix * positionEC; \n' +

                '    // Stop early if the fragment is not in the shadow bounds \n' +
                '    if (any(lessThan(shadowPosition, vec4(0.0))) || any(greaterThan(shadowPosition, vec4(1.001)))) { \n' +
                '        return; \n' +
                '    } \n' +

                '    float visibility = czm_shadowVisibility(shadowPosition.xy, shadowPosition.z, nDotL, u_shadowMapDistance); \n';
        }

        fs +=
            '    gl_FragColor.rgb *= visibility; \n' +
            '} \n';

        return fs;
    };

    return ShadowMapShader;
});<|MERGE_RESOLUTION|>--- conflicted
+++ resolved
@@ -96,15 +96,8 @@
         var softShadows = shadowMap.softShadows;
         var bias = isPointLight ? shadowMap._pointBias : (isTerrain ? shadowMap._terrainBias : shadowMap._primitiveBias);
         var exponentialShadows = shadowMap._exponentialShadows;
-<<<<<<< HEAD
-=======
-
-        // Force the shader to use decimals to avoid compilation errors
-        var depthBias = Number(bias.depthBias).toFixed(10);
-        var normalShadingSmooth = Number(bias.normalShadingSmooth).toFixed(10);
-        var normalOffsetScale = Number(bias.normalOffsetScale).toFixed(10);
+
         var maximumDistance = Number(shadowMap._maximumDistance).toFixed(10);
->>>>>>> f81b1907
 
         fs = ShaderSource.replaceMain(fs, 'czm_shadow_main');
 

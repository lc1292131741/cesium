--- conflicted
+++ resolved
@@ -1149,11 +1149,8 @@
 
         dataSource._name = name;
 
-<<<<<<< HEAD
         //FIXME This is a temporary hack to sstop the document from showing up in the DataSourceBrowser.
         dynamicObjectCollection.removeById('document');
-=======
->>>>>>> bc5d5107
         return clock;
     }
 
@@ -1162,18 +1159,10 @@
      * @alias CzmlDataSource
      * @constructor
      *
-<<<<<<< HEAD
-     * @param {String} [name] The name of this data source.  If undefined, a name will be read from the
-     *                        loaded CZML document, or the name of the CZML file.
-     */
-    var CzmlDataSource = function() {
-        this._name = undefined;
-=======
      * @param {String} [name] An optional name for the data source.  This value will be overwritten if a loaded document contains a name.
      */
     var CzmlDataSource = function(name) {
         this._name = name;
->>>>>>> bc5d5107
         this._changed = new Event();
         this._error = new Event();
         this._clock = undefined;

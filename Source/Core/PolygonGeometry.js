define([
        './arrayFill',
        './BoundingRectangle',
        './BoundingSphere',
        './Cartesian2',
        './Cartesian3',
        './Cartographic',
        './Check',
        './ComponentDatatype',
        './defaultValue',
        './defined',
        './defineProperties',
        './DeveloperError',
        './Ellipsoid',
        './EllipsoidTangentPlane',
        './Geometry',
        './GeometryAttribute',
        './GeometryInstance',
        './GeometryOffsetAttribute',
        './GeometryPipeline',
        './IndexDatatype',
        './Math',
        './Matrix3',
        './PolygonGeometryLibrary',
        './PolygonPipeline',
        './Quaternion',
        './Rectangle',
        './VertexFormat',
        './WindingOrder'
    ], function(
        arrayFill,
        BoundingRectangle,
        BoundingSphere,
        Cartesian2,
        Cartesian3,
        Cartographic,
        Check,
        ComponentDatatype,
        defaultValue,
        defined,
        defineProperties,
        DeveloperError,
        Ellipsoid,
        EllipsoidTangentPlane,
        Geometry,
        GeometryAttribute,
        GeometryInstance,
        GeometryOffsetAttribute,
        GeometryPipeline,
        IndexDatatype,
        CesiumMath,
        Matrix3,
        PolygonGeometryLibrary,
        PolygonPipeline,
        Quaternion,
        Rectangle,
        VertexFormat,
        WindingOrder) {
    'use strict';

    var computeBoundingRectangleCartesian2 = new Cartesian2();
    var computeBoundingRectangleCartesian3 = new Cartesian3();
    var computeBoundingRectangleQuaternion = new Quaternion();
    var computeBoundingRectangleMatrix3 = new Matrix3();

    function computeBoundingRectangle(tangentPlane, positions, angle, result) {
        var rotation = Quaternion.fromAxisAngle(tangentPlane._plane.normal, angle, computeBoundingRectangleQuaternion);
        var textureMatrix = Matrix3.fromQuaternion(rotation, computeBoundingRectangleMatrix3);

        var minX = Number.POSITIVE_INFINITY;
        var maxX = Number.NEGATIVE_INFINITY;
        var minY = Number.POSITIVE_INFINITY;
        var maxY = Number.NEGATIVE_INFINITY;

        var length = positions.length;
        for ( var i = 0; i < length; ++i) {
            var p = Cartesian3.clone(positions[i], computeBoundingRectangleCartesian3);
            Matrix3.multiplyByVector(textureMatrix, p, p);
            var st = tangentPlane.projectPointOntoPlane(p, computeBoundingRectangleCartesian2);

            if (defined(st)) {
                minX = Math.min(minX, st.x);
                maxX = Math.max(maxX, st.x);

                minY = Math.min(minY, st.y);
                maxY = Math.max(maxY, st.y);
            }
        }

        result.x = minX;
        result.y = minY;
        result.width = maxX - minX;
        result.height = maxY - minY;
        return result;
    }

    var scratchCarto1 = new Cartographic();
    var scratchCarto2 = new Cartographic();
    function adjustPosHeightsForNormal(position, p1, p2, ellipsoid) {
        var carto1 = ellipsoid.cartesianToCartographic(position, scratchCarto1);
        var height = carto1.height;
        var p1Carto = ellipsoid.cartesianToCartographic(p1, scratchCarto2);
        p1Carto.height = height;
        ellipsoid.cartographicToCartesian(p1Carto, p1);

        var p2Carto = ellipsoid.cartesianToCartographic(p2, scratchCarto2);
        p2Carto.height = height - 100;
        ellipsoid.cartographicToCartesian(p2Carto, p2);
    }

    var scratchBoundingRectangle = new BoundingRectangle();
    var scratchPosition = new Cartesian3();
    var scratchNormal = new Cartesian3();
    var scratchTangent = new Cartesian3();
    var scratchBitangent = new Cartesian3();
    var p1Scratch = new Cartesian3();
    var p2Scratch = new Cartesian3();
    var scratchPerPosNormal = new Cartesian3();
    var scratchPerPosTangent = new Cartesian3();
    var scratchPerPosBitangent = new Cartesian3();

    var appendTextureCoordinatesOrigin = new Cartesian2();
    var appendTextureCoordinatesCartesian2 = new Cartesian2();
    var appendTextureCoordinatesCartesian3 = new Cartesian3();
    var appendTextureCoordinatesQuaternion = new Quaternion();
    var appendTextureCoordinatesMatrix3 = new Matrix3();

    function computeAttributes(options) {
        var vertexFormat = options.vertexFormat;
        var geometry = options.geometry;
        var shadowVolume = options.shadowVolume;
        var flatPositions = geometry.attributes.position.values;
        var length = flatPositions.length;
        var wall = options.wall;
        var top = options.top || wall;
        var bottom = options.bottom || wall;
        if (vertexFormat.st || vertexFormat.normal || vertexFormat.tangent || vertexFormat.bitangent || shadowVolume) {
            // PERFORMANCE_IDEA: Compute before subdivision, then just interpolate during subdivision.
            // PERFORMANCE_IDEA: Compute with createGeometryFromPositions() for fast path when there's no holes.
            var boundingRectangle = options.boundingRectangle;
            var tangentPlane = options.tangentPlane;
            var ellipsoid = options.ellipsoid;
            var stRotation = options.stRotation;
            var perPositionHeight = options.perPositionHeight;

            var origin = appendTextureCoordinatesOrigin;
            origin.x = boundingRectangle.x;
            origin.y = boundingRectangle.y;

            var textureCoordinates = vertexFormat.st ? new Float32Array(2 * (length / 3)) : undefined;
            var normals;
            if (vertexFormat.normal) {
                if (perPositionHeight && top && !wall) {
                    normals = geometry.attributes.normal.values;
                } else {
                    normals = new Float32Array(length);
                }
            }
            var tangents = vertexFormat.tangent ? new Float32Array(length) : undefined;
            var bitangents = vertexFormat.bitangent ? new Float32Array(length) : undefined;
            var extrudeNormals = shadowVolume ? new Float32Array(length) : undefined;

            var textureCoordIndex = 0;
            var attrIndex = 0;

            var normal = scratchNormal;
            var tangent = scratchTangent;
            var bitangent = scratchBitangent;
            var recomputeNormal = true;

            var rotation = Quaternion.fromAxisAngle(tangentPlane._plane.normal, stRotation, appendTextureCoordinatesQuaternion);
            var textureMatrix = Matrix3.fromQuaternion(rotation, appendTextureCoordinatesMatrix3);

            var bottomOffset = 0;
            var bottomOffset2 = 0;

            if (top && bottom) {
                bottomOffset = length / 2;
                bottomOffset2 = length / 3;

                length /= 2;
            }

            for ( var i = 0; i < length; i += 3) {
                var position = Cartesian3.fromArray(flatPositions, i, appendTextureCoordinatesCartesian3);

                if (vertexFormat.st) {
                    var p = Matrix3.multiplyByVector(textureMatrix, position, scratchPosition);
                    p = ellipsoid.scaleToGeodeticSurface(p,p);
                    var st = tangentPlane.projectPointOntoPlane(p, appendTextureCoordinatesCartesian2);
                    Cartesian2.subtract(st, origin, st);

                    var stx = CesiumMath.clamp(st.x / boundingRectangle.width, 0, 1);
                    var sty = CesiumMath.clamp(st.y / boundingRectangle.height, 0, 1);
                    if (bottom) {
                        textureCoordinates[textureCoordIndex + bottomOffset2] = stx;
                        textureCoordinates[textureCoordIndex + 1 + bottomOffset2] = sty;
                    }
                    if (top) {
                        textureCoordinates[textureCoordIndex] = stx;
                        textureCoordinates[textureCoordIndex + 1] = sty;
                    }

                    textureCoordIndex += 2;
                }

                if (vertexFormat.normal || vertexFormat.tangent || vertexFormat.bitangent || shadowVolume) {
                    var attrIndex1 = attrIndex + 1;
                    var attrIndex2 = attrIndex + 2;

                    if (wall) {
                        if (i + 3 < length) {
                            var p1 = Cartesian3.fromArray(flatPositions, i + 3, p1Scratch);

                            if (recomputeNormal) {
                                var p2 = Cartesian3.fromArray(flatPositions, i + length, p2Scratch);
                                if (perPositionHeight) {
                                    adjustPosHeightsForNormal(position, p1, p2, ellipsoid);
                                }
                                Cartesian3.subtract(p1, position, p1);
                                Cartesian3.subtract(p2, position, p2);
                                normal = Cartesian3.normalize(Cartesian3.cross(p2, p1, normal), normal);
                                recomputeNormal = false;
                            }

                            if (Cartesian3.equalsEpsilon(p1, position, CesiumMath.EPSILON10)) { // if we've reached a corner
                                recomputeNormal = true;
                            }
                        }

                        if (vertexFormat.tangent || vertexFormat.bitangent) {
                            bitangent = ellipsoid.geodeticSurfaceNormal(position, bitangent);
                            if (vertexFormat.tangent) {
                                tangent = Cartesian3.normalize(Cartesian3.cross(bitangent, normal, tangent), tangent);
                            }
                        }
                    } else {
                        normal = ellipsoid.geodeticSurfaceNormal(position, normal);
                        if (vertexFormat.tangent || vertexFormat.bitangent) {
                            if (perPositionHeight) {
                                scratchPerPosNormal = Cartesian3.fromArray(normals, attrIndex, scratchPerPosNormal);
                                scratchPerPosTangent = Cartesian3.cross(Cartesian3.UNIT_Z, scratchPerPosNormal, scratchPerPosTangent);
                                scratchPerPosTangent = Cartesian3.normalize(Matrix3.multiplyByVector(textureMatrix, scratchPerPosTangent, scratchPerPosTangent), scratchPerPosTangent);
                                if (vertexFormat.bitangent) {
                                    scratchPerPosBitangent = Cartesian3.normalize(Cartesian3.cross(scratchPerPosNormal, scratchPerPosTangent, scratchPerPosBitangent), scratchPerPosBitangent);
                                }
                            }

                            tangent = Cartesian3.cross(Cartesian3.UNIT_Z, normal, tangent);
                            tangent = Cartesian3.normalize(Matrix3.multiplyByVector(textureMatrix, tangent, tangent), tangent);
                            if (vertexFormat.bitangent) {
                                bitangent = Cartesian3.normalize(Cartesian3.cross(normal, tangent, bitangent), bitangent);
                            }
                        }
                    }

                    if (vertexFormat.normal) {
                        if (options.wall) {
                            normals[attrIndex + bottomOffset] = normal.x;
                            normals[attrIndex1 + bottomOffset] = normal.y;
                            normals[attrIndex2 + bottomOffset] = normal.z;
                        } else if (bottom){
                            normals[attrIndex + bottomOffset] = -normal.x;
                            normals[attrIndex1 + bottomOffset] = -normal.y;
                            normals[attrIndex2 + bottomOffset] = -normal.z;
                        }

                        if ((top && !perPositionHeight) || wall) {
                            normals[attrIndex] = normal.x;
                            normals[attrIndex1] = normal.y;
                            normals[attrIndex2] = normal.z;
                        }
                    }

                    if (shadowVolume) {
                        if (wall) {
                            normal = ellipsoid.geodeticSurfaceNormal(position, normal);
                        }
                        extrudeNormals[attrIndex + bottomOffset] = -normal.x;
                        extrudeNormals[attrIndex1 + bottomOffset] = -normal.y;
                        extrudeNormals[attrIndex2 + bottomOffset] = -normal.z;
                    }

                    if (vertexFormat.tangent) {
                        if (options.wall) {
                            tangents[attrIndex + bottomOffset] = tangent.x;
                            tangents[attrIndex1 + bottomOffset] = tangent.y;
                            tangents[attrIndex2 + bottomOffset] = tangent.z;
                        } else if (bottom) {
                            tangents[attrIndex + bottomOffset] = -tangent.x;
                            tangents[attrIndex1 + bottomOffset] = -tangent.y;
                            tangents[attrIndex2 + bottomOffset] = -tangent.z;
                        }

                        if(top) {
                            if (perPositionHeight) {
                                tangents[attrIndex] = scratchPerPosTangent.x;
                                tangents[attrIndex1] = scratchPerPosTangent.y;
                                tangents[attrIndex2] = scratchPerPosTangent.z;
                            } else {
                                tangents[attrIndex] = tangent.x;
                                tangents[attrIndex1] = tangent.y;
                                tangents[attrIndex2] = tangent.z;
                            }
                        }
                    }

                    if (vertexFormat.bitangent) {
                        if (bottom) {
                            bitangents[attrIndex + bottomOffset] = bitangent.x;
                            bitangents[attrIndex1 + bottomOffset] = bitangent.y;
                            bitangents[attrIndex2 + bottomOffset] = bitangent.z;
                        }
                        if (top) {
                            if (perPositionHeight) {
                                bitangents[attrIndex] = scratchPerPosBitangent.x;
                                bitangents[attrIndex1] = scratchPerPosBitangent.y;
                                bitangents[attrIndex2] = scratchPerPosBitangent.z;
                            } else {
                                bitangents[attrIndex] = bitangent.x;
                                bitangents[attrIndex1] = bitangent.y;
                                bitangents[attrIndex2] = bitangent.z;
                            }
                        }
                    }
                    attrIndex += 3;
                }
            }

            if (vertexFormat.st) {
                geometry.attributes.st = new GeometryAttribute({
                    componentDatatype : ComponentDatatype.FLOAT,
                    componentsPerAttribute : 2,
                    values : textureCoordinates
                });
            }

            if (vertexFormat.normal) {
                geometry.attributes.normal = new GeometryAttribute({
                    componentDatatype : ComponentDatatype.FLOAT,
                    componentsPerAttribute : 3,
                    values : normals
                });
            }

            if (vertexFormat.tangent) {
                geometry.attributes.tangent = new GeometryAttribute({
                    componentDatatype : ComponentDatatype.FLOAT,
                    componentsPerAttribute : 3,
                    values : tangents
                });
            }

            if (vertexFormat.bitangent) {
                geometry.attributes.bitangent = new GeometryAttribute({
                    componentDatatype : ComponentDatatype.FLOAT,
                    componentsPerAttribute : 3,
                    values : bitangents
                });
            }

            if (shadowVolume) {
                geometry.attributes.extrudeDirection = new GeometryAttribute({
                    componentDatatype : ComponentDatatype.FLOAT,
                    componentsPerAttribute : 3,
                    values : extrudeNormals
                });
            }
        }

        if (options.offsetAttribute !== GeometryOffsetAttribute.NONE) {
            var size = flatPositions.length / 3;
            var offsetAttribute = new Uint8Array(size);

            if (options.offsetAttribute === GeometryOffsetAttribute.TOP) {
                if ((top && bottom) || wall) {
                    offsetAttribute = arrayFill(offsetAttribute, 1, 0, size / 2);
                } else if (top) {
                    offsetAttribute = arrayFill(offsetAttribute, 1);
                }
            } else {
                offsetAttribute = arrayFill(offsetAttribute, 1);
            }

            geometry.attributes.applyOffset = new GeometryAttribute({
                componentDatatype : ComponentDatatype.UNSIGNED_BYTE,
                componentsPerAttribute : 1,
                values : offsetAttribute
            });
        }

        return geometry;
    }

    var createGeometryFromPositionsExtrudedPositions = [];

    function createGeometryFromPositionsExtruded(ellipsoid, polygon, granularity, hierarchy, perPositionHeight, closeTop, closeBottom, vertexFormat) {
        var geos = {
            walls : []
        };
        var i;

        if (closeTop || closeBottom) {
            var topGeo = PolygonGeometryLibrary.createGeometryFromPositions(ellipsoid, polygon, granularity, perPositionHeight, vertexFormat);

            var edgePoints = topGeo.attributes.position.values;
            var indices = topGeo.indices;
            var numPositions;
            var newIndices;

            if (closeTop && closeBottom) {
                var topBottomPositions = edgePoints.concat(edgePoints);

                numPositions = topBottomPositions.length / 3;

                newIndices = IndexDatatype.createTypedArray(numPositions, indices.length * 2);
                newIndices.set(indices);
                var ilength = indices.length;

                var length = numPositions / 2;

                for (i = 0; i < ilength; i += 3) {
                    var i0 = newIndices[i] + length;
                    var i1 = newIndices[i + 1] + length;
                    var i2 = newIndices[i + 2] + length;

                    newIndices[i + ilength] = i2;
                    newIndices[i + 1 + ilength] = i1;
                    newIndices[i + 2 + ilength] = i0;
                }

                topGeo.attributes.position.values = topBottomPositions;
                if (perPositionHeight) {
                    var normals = topGeo.attributes.normal.values;
                    topGeo.attributes.normal.values = new Float32Array(topBottomPositions.length);
                    topGeo.attributes.normal.values.set(normals);
                }
                topGeo.indices = newIndices;
            } else if (closeBottom) {
                numPositions = edgePoints.length / 3;
                newIndices = IndexDatatype.createTypedArray(numPositions, indices.length);

                for (i = 0; i < indices.length; i += 3) {
                    newIndices[i] = indices[i + 2];
                    newIndices[i + 1] = indices[i + 1];
                    newIndices[i + 2] = indices[i];
                }

                topGeo.indices = newIndices;
            }

            geos.topAndBottom = new GeometryInstance({
                geometry : topGeo
            });
        }

        var outerRing = hierarchy.outerRing;
        var tangentPlane = EllipsoidTangentPlane.fromPoints(outerRing, ellipsoid);
        var positions2D = tangentPlane.projectPointsOntoPlane(outerRing, createGeometryFromPositionsExtrudedPositions);

        var windingOrder = PolygonPipeline.computeWindingOrder2D(positions2D);
        if (windingOrder === WindingOrder.CLOCKWISE) {
            outerRing = outerRing.slice().reverse();
        }

        var wallGeo = PolygonGeometryLibrary.computeWallGeometry(outerRing, ellipsoid, granularity, perPositionHeight);
        geos.walls.push(new GeometryInstance({
            geometry : wallGeo
        }));

        var holes = hierarchy.holes;
        for (i = 0; i < holes.length; i++) {
            var hole = holes[i];

            tangentPlane = EllipsoidTangentPlane.fromPoints(hole, ellipsoid);
            positions2D = tangentPlane.projectPointsOntoPlane(hole, createGeometryFromPositionsExtrudedPositions);

            windingOrder = PolygonPipeline.computeWindingOrder2D(positions2D);
            if (windingOrder === WindingOrder.COUNTER_CLOCKWISE) {
                hole = hole.slice().reverse();
            }

            wallGeo = PolygonGeometryLibrary.computeWallGeometry(hole, ellipsoid, granularity);
            geos.walls.push(new GeometryInstance({
                geometry : wallGeo
            }));
        }

        return geos;
    }

    /**
     * A description of a polygon on the ellipsoid. The polygon is defined by a polygon hierarchy. Polygon geometry can be rendered with both {@link Primitive} and {@link GroundPrimitive}.
     *
     * @alias PolygonGeometry
     * @constructor
     *
     * @param {Object} options Object with the following properties:
     * @param {PolygonHierarchy} options.polygonHierarchy A polygon hierarchy that can include holes.
     * @param {Number} [options.height=0.0] The distance in meters between the polygon and the ellipsoid surface.
     * @param {Number} [options.extrudedHeight] The distance in meters between the polygon's extruded face and the ellipsoid surface.
     * @param {VertexFormat} [options.vertexFormat=VertexFormat.DEFAULT] The vertex attributes to be computed.
     * @param {Number} [options.stRotation=0.0] The rotation of the texture coordinates, in radians. A positive rotation is counter-clockwise.
     * @param {Ellipsoid} [options.ellipsoid=Ellipsoid.WGS84] The ellipsoid to be used as a reference.
     * @param {Number} [options.granularity=CesiumMath.RADIANS_PER_DEGREE] The distance, in radians, between each latitude and longitude. Determines the number of positions in the buffer.
     * @param {Boolean} [options.perPositionHeight=false] Use the height of options.positions for each position instead of using options.height to determine the height.
     * @param {Boolean} [options.closeTop=true] When false, leaves off the top of an extruded polygon open.
     * @param {Boolean} [options.closeBottom=true] When false, leaves off the bottom of an extruded polygon open.
     *
     * @see PolygonGeometry#createGeometry
     * @see PolygonGeometry#fromPositions
     *
     * @demo {@link https://cesiumjs.org/Cesium/Apps/Sandcastle/index.html?src=Polygon.html|Cesium Sandcastle Polygon Demo}
     *
     * @example
     * // 1. create a polygon from points
     * var polygon = new Cesium.PolygonGeometry({
     *   polygonHierarchy : new Cesium.PolygonHierarchy(
     *     Cesium.Cartesian3.fromDegreesArray([
     *       -72.0, 40.0,
     *       -70.0, 35.0,
     *       -75.0, 30.0,
     *       -70.0, 30.0,
     *       -68.0, 40.0
     *     ])
     *   )
     * });
     * var geometry = Cesium.PolygonGeometry.createGeometry(polygon);
     *
     * // 2. create a nested polygon with holes
     * var polygonWithHole = new Cesium.PolygonGeometry({
     *   polygonHierarchy : new Cesium.PolygonHierarchy(
     *     Cesium.Cartesian3.fromDegreesArray([
     *       -109.0, 30.0,
     *       -95.0, 30.0,
     *       -95.0, 40.0,
     *       -109.0, 40.0
     *     ]),
     *     [new Cesium.PolygonHierarchy(
     *       Cesium.Cartesian3.fromDegreesArray([
     *         -107.0, 31.0,
     *         -107.0, 39.0,
     *         -97.0, 39.0,
     *         -97.0, 31.0
     *       ]),
     *       [new Cesium.PolygonHierarchy(
     *         Cesium.Cartesian3.fromDegreesArray([
     *           -105.0, 33.0,
     *           -99.0, 33.0,
     *           -99.0, 37.0,
     *           -105.0, 37.0
     *         ]),
     *         [new Cesium.PolygonHierarchy(
     *           Cesium.Cartesian3.fromDegreesArray([
     *             -103.0, 34.0,
     *             -101.0, 34.0,
     *             -101.0, 36.0,
     *             -103.0, 36.0
     *           ])
     *         )]
     *       )]
     *     )]
     *   )
     * });
     * var geometry = Cesium.PolygonGeometry.createGeometry(polygonWithHole);
     *
     * // 3. create extruded polygon
     * var extrudedPolygon = new Cesium.PolygonGeometry({
     *   polygonHierarchy : new Cesium.PolygonHierarchy(
     *     Cesium.Cartesian3.fromDegreesArray([
     *       -72.0, 40.0,
     *       -70.0, 35.0,
     *       -75.0, 30.0,
     *       -70.0, 30.0,
     *       -68.0, 40.0
     *     ])
     *   ),
     *   extrudedHeight: 300000
     * });
     * var geometry = Cesium.PolygonGeometry.createGeometry(extrudedPolygon);
     */
    function PolygonGeometry(options) {
        this._vertexFormat = undefined;
        this._ellipsoid = undefined;
        this._granularity = undefined;
        this._stRotation = undefined;
        this._height = undefined;
        this._extrudedHeight = undefined;
        this._extrude = undefined;
        this._closeTop = undefined;
        this._closeBottom = undefined;
        this._polygonHierarchy = undefined;
        this._perPositionHeight = undefined;
        this._shadowVolume = undefined;
        this._offsetAttribute = undefined;
        this._workerName = 'createPolygonGeometry';

        this._rectangle = undefined;

        /**
         * The number of elements used to pack the object into an array.
         * @type {Number}
         */
        this.packedLength = undefined;

        this.setOptions(options);
    }

    /**
     * @private
     */
    PolygonGeometry.prototype.setOptions = function(options) {
        //>>includeStart('debug', pragmas.debug);
        Check.typeOf.object('options', options);
        Check.typeOf.object('options.polygonHierarchy', options.polygonHierarchy);
        if (defined(options.perPositionHeight) && options.perPositionHeight && defined(options.height)) {
            throw new DeveloperError('Cannot use both options.perPositionHeight and options.height');
        }
        //>>includeEnd('debug');

        var polygonHierarchy = options.polygonHierarchy;
        var vertexFormat = defaultValue(options.vertexFormat, VertexFormat.DEFAULT);
        var ellipsoid = defaultValue(options.ellipsoid, Ellipsoid.WGS84);
        var granularity = defaultValue(options.granularity, CesiumMath.RADIANS_PER_DEGREE);
        var stRotation = defaultValue(options.stRotation, 0.0);
        var perPositionHeight = defaultValue(options.perPositionHeight, false);
        var perPositionHeightExtrude = perPositionHeight && defined(options.extrudedHeight);
        var height = defaultValue(options.height, 0.0);
        var extrudedHeight = defaultValue(options.extrudedHeight, height);

        if (!perPositionHeightExtrude) {
            var h = Math.max(height, extrudedHeight);
            extrudedHeight = Math.min(height, extrudedHeight);
            height = h;
        }

        this._vertexFormat = VertexFormat.clone(vertexFormat, this._vertexFormat);
        this._ellipsoid = Ellipsoid.clone(ellipsoid, this._ellipsoid);
        this._granularity = granularity;
        this._stRotation = stRotation;
        this._height = height;
        this._extrudedHeight = extrudedHeight;
        this._closeTop = defaultValue(options.closeTop, true);
        this._closeBottom = defaultValue(options.closeBottom, true);
        this._polygonHierarchy = polygonHierarchy;
        this._perPositionHeight = perPositionHeight;
        this._perPositionHeightExtrude = perPositionHeightExtrude;
        this._shadowVolume = defaultValue(options.shadowVolume, false);
        this._offsetAttribute = defaultValue(options.offsetAttribute, GeometryOffsetAttribute.NONE);

        this._rectangle = undefined;

        /**
         * The number of elements used to pack the object into an array.
         * @type {Number}
         */
        this.packedLength = PolygonGeometryLibrary.computeHierarchyPackedLength(polygonHierarchy) + Ellipsoid.packedLength + VertexFormat.packedLength + 11;
    };

    /**
     * A description of a polygon from an array of positions. Polygon geometry can be rendered with both {@link Primitive} and {@link GroundPrimitive}.
     *
     * @param {Object} options Object with the following properties:
     * @param {Cartesian3[]} options.positions An array of positions that defined the corner points of the polygon.
     * @param {Number} [options.height=0.0] The height of the polygon.
     * @param {Number} [options.extrudedHeight] The height of the polygon extrusion.
     * @param {VertexFormat} [options.vertexFormat=VertexFormat.DEFAULT] The vertex attributes to be computed.
     * @param {Number} [options.stRotation=0.0] The rotation of the texture coordinates, in radians. A positive rotation is counter-clockwise.
     * @param {Ellipsoid} [options.ellipsoid=Ellipsoid.WGS84] The ellipsoid to be used as a reference.
     * @param {Number} [options.granularity=CesiumMath.RADIANS_PER_DEGREE] The distance, in radians, between each latitude and longitude. Determines the number of positions in the buffer.
     * @param {Boolean} [options.perPositionHeight=false] Use the height of options.positions for each position instead of using options.height to determine the height.
     * @param {Boolean} [options.closeTop=true] When false, leaves off the top of an extruded polygon open.
     * @param {Boolean} [options.closeBottom=true] When false, leaves off the bottom of an extruded polygon open.
     * @returns {PolygonGeometry}
     *
     *
     * @example
     * // create a polygon from points
     * var polygon = Cesium.PolygonGeometry.fromPositions({
     *   positions : Cesium.Cartesian3.fromDegreesArray([
     *     -72.0, 40.0,
     *     -70.0, 35.0,
     *     -75.0, 30.0,
     *     -70.0, 30.0,
     *     -68.0, 40.0
     *   ])
     * });
     * var geometry = Cesium.PolygonGeometry.createGeometry(polygon);
     *
     * @see PolygonGeometry#createGeometry
     */
    PolygonGeometry.fromPositions = function(options) {
        options = defaultValue(options, defaultValue.EMPTY_OBJECT);

        //>>includeStart('debug', pragmas.debug);
        Check.defined('options.positions', options.positions);
        //>>includeEnd('debug');

        var newOptions = {
            polygonHierarchy : {
                positions : options.positions
            },
            height : options.height,
            extrudedHeight : options.extrudedHeight,
            vertexFormat : options.vertexFormat,
            stRotation : options.stRotation,
            ellipsoid : options.ellipsoid,
            granularity : options.granularity,
            perPositionHeight : options.perPositionHeight,
            closeTop : options.closeTop,
            closeBottom : options.closeBottom,
            offsetAttribute : options.offsetAttribute
        };
        return new PolygonGeometry(newOptions);
    };

    /**
     * Stores the provided instance into the provided array.
     *
     * @param {PolygonGeometry} value The value to pack.
     * @param {Number[]} array The array to pack into.
     * @param {Number} [startingIndex=0] The index into the array at which to start packing the elements.
     *
     * @returns {Number[]} The array that was packed into
     */
    PolygonGeometry.pack = function(value, array, startingIndex) {
        //>>includeStart('debug', pragmas.debug);
        Check.typeOf.object('value', value);
        Check.defined('array', array);
        //>>includeEnd('debug');

        startingIndex = defaultValue(startingIndex, 0);

        startingIndex = PolygonGeometryLibrary.packPolygonHierarchy(value._polygonHierarchy, array, startingIndex);

        Ellipsoid.pack(value._ellipsoid, array, startingIndex);
        startingIndex += Ellipsoid.packedLength;

        VertexFormat.pack(value._vertexFormat, array, startingIndex);
        startingIndex += VertexFormat.packedLength;

        array[startingIndex++] = value._height;
        array[startingIndex++] = value._extrudedHeight;
        array[startingIndex++] = value._granularity;
        array[startingIndex++] = value._stRotation;
        array[startingIndex++] = value._perPositionHeightExtrude ? 1.0 : 0.0;
        array[startingIndex++] = value._perPositionHeight ? 1.0 : 0.0;
        array[startingIndex++] = value._closeTop ? 1.0 : 0.0;
        array[startingIndex++] = value._closeBottom ? 1.0 : 0.0;
        array[startingIndex++] = value._shadowVolume ? 1.0 : 0.0;
        array[startingIndex++] = value._offsetAttribute;
        array[startingIndex] = value.packedLength;

        return array;
    };

    var scratchEllipsoid = Ellipsoid.clone(Ellipsoid.UNIT_SPHERE);
    var scratchVertexFormat = new VertexFormat();

    //Only used to avoid inaability to default construct.
    var dummyOptions = {
        polygonHierarchy : {}
    };

    /**
     * Retrieves an instance from a packed array.
     *
     * @param {Number[]} array The packed array.
     * @param {Number} [startingIndex=0] The starting index of the element to be unpacked.
     * @param {PolygonGeometry} [result] The object into which to store the result.
     */
    PolygonGeometry.unpack = function(array, startingIndex, result) {
        //>>includeStart('debug', pragmas.debug);
        Check.defined('array', array);
        //>>includeEnd('debug');

        startingIndex = defaultValue(startingIndex, 0);

        var polygonHierarchy = PolygonGeometryLibrary.unpackPolygonHierarchy(array, startingIndex);
        startingIndex = polygonHierarchy.startingIndex;
        delete polygonHierarchy.startingIndex;

        var ellipsoid = Ellipsoid.unpack(array, startingIndex, scratchEllipsoid);
        startingIndex += Ellipsoid.packedLength;

        var vertexFormat = VertexFormat.unpack(array, startingIndex, scratchVertexFormat);
        startingIndex += VertexFormat.packedLength;

        var height = array[startingIndex++];
        var extrudedHeight = array[startingIndex++];
        var granularity = array[startingIndex++];
        var stRotation = array[startingIndex++];
        var perPositionHeightExtrude = array[startingIndex++] === 1.0;
        var perPositionHeight = array[startingIndex++] === 1.0;
        var closeTop = array[startingIndex++] === 1.0;
        var closeBottom = array[startingIndex++] === 1.0;
        var shadowVolume = array[startingIndex++] === 1.0;
        var offsetAttribute = array[startingIndex++];
        var packedLength = array[startingIndex];

        if (!defined(result)) {
            result = new PolygonGeometry(dummyOptions);
        }

        result._polygonHierarchy = polygonHierarchy;
        result._ellipsoid = Ellipsoid.clone(ellipsoid, result._ellipsoid);
        result._vertexFormat = VertexFormat.clone(vertexFormat, result._vertexFormat);
        result._height = height;
        result._extrudedHeight = extrudedHeight;
        result._granularity = granularity;
        result._stRotation = stRotation;
        result._perPositionHeightExtrude = perPositionHeightExtrude;
        result._perPositionHeight = perPositionHeight;
        result._closeTop = closeTop;
        result._closeBottom = closeBottom;
        result._shadowVolume = shadowVolume;
        result._offsetAttribute = offsetAttribute;
        result.packedLength = packedLength;
        return result;
    };

    /**
     * Computes the geometric representation of a polygon, including its vertices, indices, and a bounding sphere.
     *
     * @param {PolygonGeometry} polygonGeometry A description of the polygon.
     * @returns {Geometry|undefined} The computed vertices and indices.
     */
    PolygonGeometry.createGeometry = function(polygonGeometry) {
        var vertexFormat = polygonGeometry._vertexFormat;
        var ellipsoid = polygonGeometry._ellipsoid;
        var granularity = polygonGeometry._granularity;
        var stRotation = polygonGeometry._stRotation;
        var polygonHierarchy = polygonGeometry._polygonHierarchy;
        var perPositionHeight = polygonGeometry._perPositionHeight;
        var closeTop = polygonGeometry._closeTop;
        var closeBottom = polygonGeometry._closeBottom;

        var outerPositions = polygonHierarchy.positions;
        if (outerPositions.length < 3) {
            return;
        }

        var tangentPlane = EllipsoidTangentPlane.fromPoints(outerPositions, ellipsoid);

        var results = PolygonGeometryLibrary.polygonsFromHierarchy(polygonHierarchy, perPositionHeight, tangentPlane, ellipsoid);
        var hierarchy = results.hierarchy;
        var polygons = results.polygons;

        if (hierarchy.length === 0) {
            return;
        }

        outerPositions = hierarchy[0].outerRing;
        var boundingRectangle = computeBoundingRectangle(tangentPlane, outerPositions, stRotation, scratchBoundingRectangle);

        var geometries = [];

        var height = polygonGeometry._height;
        var extrudedHeight = polygonGeometry._extrudedHeight;
        var extrude = polygonGeometry._perPositionHeightExtrude || !CesiumMath.equalsEpsilon(height, extrudedHeight, 0, CesiumMath.EPSILON2);

        var options = {
            perPositionHeight: perPositionHeight,
            vertexFormat: vertexFormat,
            geometry: undefined,
            tangentPlane: tangentPlane,
            boundingRectangle: boundingRectangle,
            ellipsoid: ellipsoid,
            stRotation: stRotation,
            bottom: false,
            top: true,
            wall: false
        };

        var i;

        if (extrude) {
            options.top = closeTop;
            options.bottom = closeBottom;
            options.shadowVolume = polygonGeometry._shadowVolume;
<<<<<<< HEAD
            options.offsetAttribute = polygonGeometry._offsetAttribute;
=======

>>>>>>> 8a5c805b
            for (i = 0; i < polygons.length; i++) {
                var splitGeometry = createGeometryFromPositionsExtruded(ellipsoid, polygons[i], granularity, hierarchy[i], perPositionHeight, closeTop, closeBottom, vertexFormat);

                var topAndBottom;
                if (closeTop && closeBottom) {
                    topAndBottom = splitGeometry.topAndBottom;
                    options.geometry = PolygonGeometryLibrary.scaleToGeodeticHeightExtruded(topAndBottom.geometry, height, extrudedHeight, ellipsoid, perPositionHeight);
                } else if (closeTop) {
                    topAndBottom = splitGeometry.topAndBottom;
                    topAndBottom.geometry.attributes.position.values = PolygonPipeline.scaleToGeodeticHeight(topAndBottom.geometry.attributes.position.values, height, ellipsoid, !perPositionHeight);
                    options.geometry = topAndBottom.geometry;
                } else if (closeBottom) {
                    topAndBottom = splitGeometry.topAndBottom;
                    topAndBottom.geometry.attributes.position.values = PolygonPipeline.scaleToGeodeticHeight(topAndBottom.geometry.attributes.position.values, extrudedHeight, ellipsoid, true);
                    options.geometry = topAndBottom.geometry;
                }
                if (closeTop || closeBottom) {
                    options.wall = false;
                    topAndBottom.geometry = computeAttributes(options);
                    geometries.push(topAndBottom);
                }

                var walls = splitGeometry.walls;
                options.wall = true;
                for ( var k = 0; k < walls.length; k++) {
                    var wall = walls[k];
                    options.geometry = PolygonGeometryLibrary.scaleToGeodeticHeightExtruded(wall.geometry, height, extrudedHeight, ellipsoid, perPositionHeight);
                    wall.geometry = computeAttributes(options);
                    geometries.push(wall);
                }
            }
        } else {
            for (i = 0; i < polygons.length; i++) {
                var geometryInstance = new GeometryInstance({
                    geometry : PolygonGeometryLibrary.createGeometryFromPositions(ellipsoid, polygons[i], granularity, perPositionHeight, vertexFormat)
                });
                geometryInstance.geometry.attributes.position.values = PolygonPipeline.scaleToGeodeticHeight(geometryInstance.geometry.attributes.position.values, height, ellipsoid, !perPositionHeight);
                options.geometry = geometryInstance.geometry;
                geometryInstance.geometry = computeAttributes(options);

                if (polygonGeometry._offsetAttribute !== GeometryOffsetAttribute.NONE) {
                    var length = geometryInstance.geometry.attributes.position.values.length;
                    var applyOffset = new Uint8Array(length / 3);
                    arrayFill(applyOffset, 1);
                    geometryInstance.geometry.attributes.applyOffset = new GeometryAttribute({
                        componentDatatype : ComponentDatatype.UNSIGNED_BYTE,
                        componentsPerAttribute : 1,
                        values: applyOffset
                    });
                }

                geometries.push(geometryInstance);
            }
        }

        var geometry = GeometryPipeline.combineInstances(geometries)[0];
        geometry.attributes.position.values = new Float64Array(geometry.attributes.position.values);
        geometry.indices = IndexDatatype.createTypedArray(geometry.attributes.position.values.length / 3, geometry.indices);

        var attributes = geometry.attributes;
        var boundingSphere = BoundingSphere.fromVertices(attributes.position.values);

        if (!vertexFormat.position) {
            delete attributes.position;
        }

        return new Geometry({
            attributes : attributes,
            indices : geometry.indices,
            primitiveType : geometry.primitiveType,
            boundingSphere : boundingSphere
        });
    };

    /**
     * @private
     */
    PolygonGeometry.createShadowVolume = function(polygonGeometry, minHeightFunc, maxHeightFunc) {
        var granularity = polygonGeometry._granularity;
        var ellipsoid = polygonGeometry._ellipsoid;

        var minHeight = minHeightFunc(granularity, ellipsoid);
        var maxHeight = maxHeightFunc(granularity, ellipsoid);

        return new PolygonGeometry({
            polygonHierarchy : polygonGeometry._polygonHierarchy,
            ellipsoid : ellipsoid,
            stRotation : polygonGeometry._stRotation,
            granularity : granularity,
            perPositionHeight : false,
            extrudedHeight : minHeight,
            height : maxHeight,
            vertexFormat : VertexFormat.POSITION_ONLY,
            shadowVolume: true
        });
    };

    defineProperties(PolygonGeometry.prototype, {
        /**
         * @private
         */
        rectangle : {
            get : function() {
                if (!defined(this._rectangle)) {
                    var positions = this._polygonHierarchy.positions;
                    if (!defined(positions) || positions.length < 3) {
                        this._rectangle = new Rectangle();
                    } else {
                        this._rectangle = Rectangle.fromCartesianArray(positions, this._ellipsoid);
                    }
                }

                return this._rectangle;
            }
        }
    });

    return PolygonGeometry;
});<|MERGE_RESOLUTION|>--- conflicted
+++ resolved
@@ -878,11 +878,7 @@
             options.top = closeTop;
             options.bottom = closeBottom;
             options.shadowVolume = polygonGeometry._shadowVolume;
-<<<<<<< HEAD
             options.offsetAttribute = polygonGeometry._offsetAttribute;
-=======
-
->>>>>>> 8a5c805b
             for (i = 0; i < polygons.length; i++) {
                 var splitGeometry = createGeometryFromPositionsExtruded(ellipsoid, polygons[i], granularity, hierarchy[i], perPositionHeight, closeTop, closeBottom, vertexFormat);
 

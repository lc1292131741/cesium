/*global define*/
define([
        '../Core/BoundingSphere',
        '../Core/Cartesian3',
        '../Core/Cartographic',
        '../Core/ColorGeometryInstanceAttribute',
        '../Core/defaultValue',
        '../Core/defined',
        '../Core/defineProperties',
        '../Core/deprecationWarning',
        '../Core/destroyObject',
        '../Core/DeveloperError',
        '../Core/GeometryInstance',
        '../Core/isArray',
        '../Core/Math',
        '../Core/Matrix3',
        '../Core/Matrix4',
        '../Core/OrientedBoundingBox',
        '../Core/Rectangle',
        '../Renderer/DrawCommand',
        '../Renderer/RenderState',
        '../Renderer/ShaderProgram',
        '../Renderer/ShaderSource',
        '../Shaders/ShadowVolumeFS',
        '../Shaders/ShadowVolumeVS',
        '../ThirdParty/when',
        './BlendingState',
        './DepthFunction',
        './Pass',
        './PerInstanceColorAppearance',
        './Primitive',
        './SceneMode',
        './StencilFunction',
        './StencilOperation'
    ], function(
        BoundingSphere,
        Cartesian3,
        Cartographic,
        ColorGeometryInstanceAttribute,
        defaultValue,
        defined,
        defineProperties,
        deprecationWarning,
        destroyObject,
        DeveloperError,
        GeometryInstance,
        isArray,
        CesiumMath,
        Matrix3,
        Matrix4,
        OrientedBoundingBox,
        Rectangle,
        DrawCommand,
        RenderState,
        ShaderProgram,
        ShaderSource,
        ShadowVolumeFS,
        ShadowVolumeVS,
        when,
        BlendingState,
        DepthFunction,
        Pass,
        PerInstanceColorAppearance,
        Primitive,
        SceneMode,
        StencilFunction,
        StencilOperation) {
    "use strict";

    /**
     * A ground primitive represents geometry draped over the terrain in the {@link Scene}.  The geometry must be from a single {@link GeometryInstance}.
     * Batching multiple geometries is not yet supported.
     * <p>
     * A primitive combines the geometry instance with an {@link Appearance} that describes the full shading, including
     * {@link Material} and {@link RenderState}.  Roughly, the geometry instance defines the structure and placement,
     * and the appearance defines the visual characteristics.  Decoupling geometry and appearance allows us to mix
     * and match most of them and add a new geometry or appearance independently of each other. Only the {@link PerInstanceColorAppearance}
     * is supported at this time.
     * </p>
     * <p>
     * Because of the cutting edge nature of this feature in WebGL, it requires the EXT_frag_depth extension, which is currently only supported in Chrome,
     * Firefox, and Edge. Apple support is expected in iOS 9 and MacOS Safari 9. Android support varies by hardware and IE11 will most likely never support
     * it. You can use webglreport.com to verify support for your hardware. Finally, this feature is currently only supported in Primitives and not yet
     * available via the Entity API.
     * </p>
     * <p>
     * Valid geometries are {@link CircleGeometry}, {@link CorridorGeometry}, {@link EllipseGeometry}, {@link PolygonGeometry}, and {@link RectangleGeometry}.
     * </p>
     *
     * @alias GroundPrimitive
     * @constructor
     *
     * @param {Object} [options] Object with the following properties:
     * @param {GeometryInstance} [options.geometryInstance] A single geometry instance to render. This option is deprecated. Please use options.geometryInstances instead.
     * @param {Array|GeometryInstance} [options.geometryInstances] The geometry instances to render.
     * @param {Boolean} [options.show=true] Determines if this primitive will be shown.
     * @param {Boolean} [options.vertexCacheOptimize=false] When <code>true</code>, geometry vertices are optimized for the pre and post-vertex-shader caches.
     * @param {Boolean} [options.interleave=false] When <code>true</code>, geometry vertex attributes are interleaved, which can slightly improve rendering performance but increases load time.
     * @param {Boolean} [options.compressVertices=true] When <code>true</code>, the geometry vertices are compressed, which will save memory.
     * @param {Boolean} [options.releaseGeometryInstances=true] When <code>true</code>, the primitive does not keep a reference to the input <code>geometryInstances</code> to save memory.
     * @param {Boolean} [options.allowPicking=true] When <code>true</code>, each geometry instance will only be pickable with {@link Scene#pick}.  When <code>false</code>, GPU memory is saved.
     * @param {Boolean} [options.asynchronous=true] Determines if the primitive will be created asynchronously or block until ready.
     * @param {Boolean} [options.debugShowBoundingVolume=false] For debugging only. Determines if this primitive's commands' bounding spheres are shown.
     *
     * @example
     * // Example 1: Create primitive with a single instance
     * var rectangleInstance = new Cesium.GeometryInstance({
     *   geometry : new Cesium.RectangleGeometry({
     *     rectangle : Cesium.Rectangle.fromDegrees(-140.0, 30.0, -100.0, 40.0)
     *   }),
     *   id : 'rectangle',
     *   attributes : {
     *     color : new Cesium.ColorGeometryInstanceAttribute(0.0, 1.0, 1.0, 0.5)
     *   }
     * });
     * scene.primitives.add(new Cesium.GroundPrimitive({
     *   geometryInstances : rectangleInstance
     * }));
     *
     * // Example 2: Batch instances
     * var color = new Cesium.ColorGeometryInstanceAttribute(0.0, 1.0, 1.0, 0.5); // Both instances must have the same color.
     * var rectangleInstance = new Cesium.GeometryInstance({
     *   geometry : new Cesium.RectangleGeometry({
     *     rectangle : Cesium.Rectangle.fromDegrees(-140.0, 30.0, -100.0, 40.0)
     *   }),
     *   id : 'rectangle',
     *   attributes : {
     *     color : color
     *   }
     * });
     * var ellipseInstance = new Cesium.GeometryInstance({
     *     geometry : new Cesium.EllipseGeometry({
     *         center : Cesium.Cartesian3.fromDegrees(-105.0, 40.0),
     *         semiMinorAxis : 300000.0,
     *         semiMajorAxis : 400000.0
     *     }),
     *     id : 'ellipse',
     *     attributes : {
     *         color : color
     *     }
     * });
     * scene.primitives.add(new Cesium.GroundPrimitive({
     *   geometryInstances : [rectangleInstance, ellipseInstance]
     * }));
     *
     * @see Primitive
     * @see GeometryInstance
     * @see Appearance
     */
    function GroundPrimitive(options) {
        options = defaultValue(options, defaultValue.EMPTY_OBJECT);

        if (defined(options.geometryInstance)) {
            deprecationWarning('GroundPrimitive.geometryInstance', 'GroundPrimitive.geometryInstance is deprecated in version 1.18 and will be removed in version 1.20. Please use GroundPrimitive.geometryInstances.');
        }

        /**
         * The geometry instance rendered with this primitive.  This may
         * be <code>undefined</code> if <code>options.releaseGeometryInstances</code>
         * is <code>true</code> when the primitive is constructed.
         * <p>
         * Changing this property after the primitive is rendered has no effect.
         * </p>
         *
         * @type {GeometryInstance}
         *
         * @default undefined
         *
         * @deprecated
         */
        this.geometryInstance = options.geometryInstance;
        /**
         * The geometry instance rendered with this primitive.  This may
         * be <code>undefined</code> if <code>options.releaseGeometryInstances</code>
         * is <code>true</code> when the primitive is constructed.
         * <p>
         * Changing this property after the primitive is rendered has no effect.
         * </p>
         * <p>
         * Because of the rendering technique used, all geometry instances must be the same color.
         * If there is an instance with a differing color, a <code>DeveloperError</code> will be thrown
         * on the first attempt to render.
         * </p>
         *
         * @type {Array|GeometryInstance}
         *
         * @default undefined
         */
        this.geometryInstances = options.geometryInstances;
        /**
         * Determines if the primitive will be shown.  This affects all geometry
         * instances in the primitive.
         *
         * @type {Boolean}
         *
         * @default true
         */
        this.show = defaultValue(options.show, true);
        /**
         * This property is for debugging only; it is not for production use nor is it optimized.
         * <p>
         * Draws the bounding sphere for each draw command in the primitive.
         * </p>
         *
         * @type {Boolean}
         *
         * @default false
         */
        this.debugShowBoundingVolume = defaultValue(options.debugShowBoundingVolume, false);

        this._sp = undefined;
        this._spPick = undefined;

        this._rsStencilPreloadPass = undefined;
        this._rsStencilDepthPass = undefined;
        this._rsColorPass = undefined;
        this._rsPickPass = undefined;

        this._uniformMap = {};

        this._boundingVolumes = [];
        this._boundingVolumes2D = [];

        this._ready = false;
        this._readyPromise = when.defer();

        this._primitive = undefined;

        var appearance = new PerInstanceColorAppearance({
            flat : true
        });

        var readOnlyAttributes;
        if (defined(this.geometryInstances) && isArray(this.geometryInstances) && this.geometryInstances.length > 1) {
            readOnlyAttributes = readOnlyInstanceAttributesScratch;
        }

        this._primitiveOptions = {
            geometryInstances : undefined,
            appearance : appearance,
            vertexCacheOptimize : defaultValue(options.vertexCacheOptimize, false),
            interleave : defaultValue(options.interleave, false),
            releaseGeometryInstances : defaultValue(options.releaseGeometryInstances, true),
            allowPicking : defaultValue(options.allowPicking, true),
            asynchronous : defaultValue(options.asynchronous, true),
            compressVertices : defaultValue(options.compressVertices, true),
            _readOnlyInstanceAttributes : readOnlyAttributes,
            _createRenderStatesFunction : undefined,
            _createShaderProgramFunction : undefined,
            _createCommandsFunction : undefined,
            _createPickOffsets : true
        };
    }

    var readOnlyInstanceAttributesScratch = ['color'];

    defineProperties(GroundPrimitive.prototype, {
        /**
         * When <code>true</code>, geometry vertices are optimized for the pre and post-vertex-shader caches.
         *
         * @memberof GroundPrimitive.prototype
         *
         * @type {Boolean}
         * @readonly
         *
         * @default true
         */
        vertexCacheOptimize : {
            get : function() {
                return this._primitiveOptions.vertexCacheOptimize;
            }
        },

        /**
         * Determines if geometry vertex attributes are interleaved, which can slightly improve rendering performance.
         *
         * @memberof GroundPrimitive.prototype
         *
         * @type {Boolean}
         * @readonly
         *
         * @default false
         */
        interleave : {
            get : function() {
                return this._primitiveOptions.interleave;
            }
        },

        /**
         * When <code>true</code>, the primitive does not keep a reference to the input <code>geometryInstances</code> to save memory.
         *
         * @memberof GroundPrimitive.prototype
         *
         * @type {Boolean}
         * @readonly
         *
         * @default true
         */
        releaseGeometryInstances : {
            get : function() {
                return this._primitiveOptions.releaseGeometryInstances;
            }
        },

        /**
         * When <code>true</code>, each geometry instance will only be pickable with {@link Scene#pick}.  When <code>false</code>, GPU memory is saved.
         *
         * @memberof GroundPrimitive.prototype
         *
         * @type {Boolean}
         * @readonly
         *
         * @default true
         */
        allowPicking : {
            get : function() {
                return this._primitiveOptions.allowPicking;
            }
        },

        /**
         * Determines if the geometry instances will be created and batched on a web worker.
         *
         * @memberof GroundPrimitive.prototype
         *
         * @type {Boolean}
         * @readonly
         *
         * @default true
         */
        asynchronous : {
            get : function() {
                return this._primitiveOptions.asynchronous;
            }
        },

        /**
         * When <code>true</code>, geometry vertices are compressed, which will save memory.
         *
         * @memberof GroundPrimitive.prototype
         *
         * @type {Boolean}
         * @readonly
         *
         * @default true
         */
        compressVertices : {
            get : function() {
                return this._primitiveOptions.compressVertices;
            }
        },

        /**
         * Determines if the primitive is complete and ready to render.  If this property is
         * true, the primitive will be rendered the next time that {@link GroundPrimitive#update}
         * is called.
         *
         * @memberof GroundPrimitive.prototype
         *
         * @type {Boolean}
         * @readonly
         */
        ready : {
            get : function() {
                return this._ready;
            }
        },

        /**
         * Gets a promise that resolves when the primitive is ready to render.
         * @memberof GroundPrimitive.prototype
         * @type {Promise.<GroundPrimitive>}
         * @readonly
         */
        readyPromise : {
            get : function() {
                return this._readyPromise.promise;
            }
        }
    });

    /**
     * Determines if GroundPrimitive rendering is supported.
     *
     * @param {Scene} scene The scene.
     * @returns {Boolean} <code>true</code> if GroundPrimitives are supported; otherwise, returns <code>false</code>
     */
    GroundPrimitive.isSupported = function(scene) {
        return scene.context.fragmentDepth;
    };

    GroundPrimitive._maxHeight = undefined;
    GroundPrimitive._minHeight = undefined;
    GroundPrimitive._minOBBHeight = undefined;

    GroundPrimitive._maxTerrainHeight = 9000.0;
    GroundPrimitive._minTerrainHeight = -100000.0;
    GroundPrimitive._minOBBTerrainHeight = -11500.0;

    function computeMaximumHeight(granularity, ellipsoid) {
        var r = ellipsoid.maximumRadius;
        var delta = (r / Math.cos(granularity * 0.5)) - r;
        return GroundPrimitive._maxHeight + delta;
    }

    function computeMinimumHeight(granularity, ellipsoid) {
        return GroundPrimitive._minHeight;
    }

    var stencilPreloadRenderState = {
        colorMask : {
            red : false,
            green : false,
            blue : false,
            alpha : false
        },
        stencilTest : {
            enabled : true,
            frontFunction : StencilFunction.ALWAYS,
            frontOperation : {
                fail : StencilOperation.KEEP,
                zFail : StencilOperation.DECREMENT_WRAP,
                zPass : StencilOperation.DECREMENT_WRAP
            },
            backFunction : StencilFunction.ALWAYS,
            backOperation : {
                fail : StencilOperation.KEEP,
                zFail : StencilOperation.INCREMENT_WRAP,
                zPass : StencilOperation.INCREMENT_WRAP
            },
            reference : 0,
            mask : ~0
        },
        depthTest : {
            enabled : false
        },
        depthMask : false
    };

    var stencilDepthRenderState = {
        colorMask : {
            red : false,
            green : false,
            blue : false,
            alpha : false
        },
        stencilTest : {
            enabled : true,
            frontFunction : StencilFunction.ALWAYS,
            frontOperation : {
                fail : StencilOperation.KEEP,
                zFail : StencilOperation.KEEP,
                zPass : StencilOperation.INCREMENT_WRAP
            },
            backFunction : StencilFunction.ALWAYS,
            backOperation : {
                fail : StencilOperation.KEEP,
                zFail : StencilOperation.KEEP,
                zPass : StencilOperation.DECREMENT_WRAP
            },
            reference : 0,
            mask : ~0
        },
        depthTest : {
            enabled : true,
            func : DepthFunction.LESS_OR_EQUAL
        },
        depthMask : false
    };

    var colorRenderState = {
        stencilTest : {
            enabled : true,
            frontFunction : StencilFunction.NOT_EQUAL,
            frontOperation : {
                fail : StencilOperation.KEEP,
                zFail : StencilOperation.KEEP,
                zPass : StencilOperation.DECREMENT_WRAP
            },
            backFunction : StencilFunction.NOT_EQUAL,
            backOperation : {
                fail : StencilOperation.KEEP,
                zFail : StencilOperation.KEEP,
                zPass : StencilOperation.DECREMENT_WRAP
            },
            reference : 0,
            mask : ~0
        },
        depthTest : {
            enabled : false
        },
        depthMask : false,
        blending : BlendingState.ALPHA_BLEND
    };

    var pickRenderState = {
        stencilTest : {
            enabled : true,
            frontFunction : StencilFunction.NOT_EQUAL,
            frontOperation : {
                fail : StencilOperation.KEEP,
                zFail : StencilOperation.KEEP,
                zPass : StencilOperation.DECREMENT_WRAP
            },
            backFunction : StencilFunction.NOT_EQUAL,
            backOperation : {
                fail : StencilOperation.KEEP,
                zFail : StencilOperation.KEEP,
                zPass : StencilOperation.DECREMENT_WRAP
            },
            reference : 0,
            mask : ~0
        },
        depthTest : {
            enabled : false
        },
        depthMask : false
    };

    var scratchBVCartesianHigh = new Cartesian3();
    var scratchBVCartesianLow = new Cartesian3();
    var scratchBVCartesian = new Cartesian3();
    var scratchBVCartographic = new Cartographic();
    var scratchBVRectangle = new Rectangle();

    function createBoundingVolume(primitive, frameState, geometry) {
        var highPositions = geometry.attributes.position3DHigh.values;
        var lowPositions = geometry.attributes.position3DLow.values;
        var length = highPositions.length;

        var ellipsoid = frameState.mapProjection.ellipsoid;

        var minLat = Number.POSITIVE_INFINITY;
        var minLon = Number.POSITIVE_INFINITY;
        var maxLat = Number.NEGATIVE_INFINITY;
        var maxLon = Number.NEGATIVE_INFINITY;

        for (var i = 0; i < length; i +=3) {
            var highPosition = Cartesian3.unpack(highPositions, i, scratchBVCartesianHigh);
            var lowPosition = Cartesian3.unpack(lowPositions, i, scratchBVCartesianLow);

            var position = Cartesian3.add(highPosition, lowPosition, scratchBVCartesian);
            var cartographic = ellipsoid.cartesianToCartographic(position, scratchBVCartographic);

            var latitude = cartographic.latitude;
            var longitude = cartographic.longitude;

            minLat = Math.min(minLat, latitude);
            minLon = Math.min(minLon, longitude);
            maxLat = Math.max(maxLat, latitude);
            maxLon = Math.max(maxLon, longitude);
        }

        var rectangle = scratchBVRectangle;
        rectangle.north = maxLat;
        rectangle.south = minLat;
        rectangle.east = maxLon;
        rectangle.west = minLon;

        var obb = OrientedBoundingBox.fromRectangle(rectangle, GroundPrimitive._maxHeight, GroundPrimitive._minOBBHeight, ellipsoid);
        primitive._boundingVolumes.push(obb);

        if (!frameState.scene3DOnly) {
            var projection = frameState.mapProjection;
            var boundingVolume = BoundingSphere.fromRectangleWithHeights2D(rectangle, projection, GroundPrimitive._maxHeight, GroundPrimitive._minOBBHeight);
            Cartesian3.fromElements(boundingVolume.center.z, boundingVolume.center.x, boundingVolume.center.y, boundingVolume.center);

            primitive._boundingVolumes2D.push(boundingVolume);
        }
    }

    function createRenderStates(primitive, context, appearance, twoPasses) {
        if (defined(primitive._rsStencilPreloadPass)) {
            return;
        }

        primitive._rsStencilPreloadPass = RenderState.fromCache(stencilPreloadRenderState);
        primitive._rsStencilDepthPass = RenderState.fromCache(stencilDepthRenderState);
        primitive._rsColorPass = RenderState.fromCache(colorRenderState);
        primitive._rsPickPass = RenderState.fromCache(pickRenderState);
    }

    function createShaderProgram(primitive, frameState, appearance) {
        if (defined(primitive._sp)) {
            return;
        }

        var context = frameState.context;

        var vs = ShadowVolumeVS;
        vs = Primitive._modifyShaderPosition(primitive, vs, frameState.scene3DOnly);
        vs = Primitive._appendShowToShader(primitive._primitive, vs);

        var fs = ShadowVolumeFS;
        var attributeLocations = primitive._primitive._attributeLocations;

        primitive._sp = ShaderProgram.replaceCache({
            context : context,
            shaderProgram : primitive._sp,
            vertexShaderSource : vs,
            fragmentShaderSource : fs,
            attributeLocations : attributeLocations
        });

        if (primitive._primitive.allowPicking) {
            var pickFS = new ShaderSource({
                sources : [fs],
                pickColorQualifier : 'varying'
            });
            primitive._spPick = ShaderProgram.replaceCache({
                context : context,
                shaderProgram : primitive._spPick,
                vertexShaderSource : ShaderSource.createPickVertexShaderSource(vs),
                fragmentShaderSource : pickFS,
                attributeLocations : attributeLocations
            });
        } else {
            primitive._spPick = ShaderProgram.fromCache({
                context : context,
                vertexShaderSource : vs,
                fragmentShaderSource : fs,
                attributeLocations : attributeLocations
            });
        }
    }

    function createColorCommands(groundPrimitive, colorCommands) {
        var primitive = groundPrimitive._primitive;
        var length = primitive._va.length * 3;
        colorCommands.length = length;

        var vaIndex = 0;

        for (var i = 0; i < length; i += 3) {
            var vertexArray = primitive._va[vaIndex++];

            // stencil preload command
            var command = colorCommands[i];
            if (!defined(command)) {
                command = colorCommands[i] = new DrawCommand({
                    owner : groundPrimitive,
                    primitiveType : primitive._primitiveType
                });
            }

            command.vertexArray = vertexArray;
            command.renderState = groundPrimitive._rsStencilPreloadPass;
            command.shaderProgram = groundPrimitive._sp;
            command.uniformMap = groundPrimitive._uniformMap;
            command.pass = Pass.GROUND;

            // stencil depth command
            command = colorCommands[i + 1];
            if (!defined(command)) {
                command = colorCommands[i + 1] = new DrawCommand({
                    owner : groundPrimitive,
                    primitiveType : primitive._primitiveType
                });
            }

            command.vertexArray = vertexArray;
            command.renderState = groundPrimitive._rsStencilDepthPass;
            command.shaderProgram = groundPrimitive._sp;
            command.uniformMap = groundPrimitive._uniformMap;
            command.pass = Pass.GROUND;

            // color command
            command = colorCommands[i + 2];
            if (!defined(command)) {
                command = colorCommands[i + 2] = new DrawCommand({
                    owner : groundPrimitive,
                    primitiveType : primitive._primitiveType
                });
            }

            command.vertexArray = vertexArray;
            command.renderState = groundPrimitive._rsColorPass;
            command.shaderProgram = groundPrimitive._sp;
            command.uniformMap = groundPrimitive._uniformMap;
<<<<<<< HEAD
=======
            command.pass = Pass.GROUND;
        }
    }

    function createPickCommands(groundPrimitive, pickCommands) {
        var primitive = groundPrimitive._primitive;
        var pickOffsets = primitive._pickOffsets;
        var length = pickOffsets.length * 3;
        pickCommands.length = length;

        var pickIndex = 0;

        for (var j = 0; j < length; j += 3) {
            var pickOffset = pickOffsets[pickIndex++];

            var offset = pickOffset.offset;
            var count = pickOffset.count;
            var vertexArray = primitive._va[pickOffset.index];

            // stencil preload command
            var command = pickCommands[j];
            if (!defined(command)) {
                command = pickCommands[j] = new DrawCommand({
                    owner : groundPrimitive,
                    primitiveType : primitive._primitiveType
                });
            }

            command.vertexArray = vertexArray;
            command.offset = offset;
            command.count = count;
            command.renderState = groundPrimitive._rsStencilPreloadPass;
            command.shaderProgram = groundPrimitive._sp;
            command.uniformMap = groundPrimitive._uniformMap;
>>>>>>> 23adc8dd
            command.pass = Pass.GROUND;

            // stencil depth command
            command = pickCommands[j + 1];
            if (!defined(command)) {
                command = pickCommands[j + 1] = new DrawCommand({
                    owner : groundPrimitive,
                    primitiveType : primitive._primitiveType
                });
            }

            command.vertexArray = vertexArray;
            command.offset = offset;
            command.count = count;
            command.renderState = groundPrimitive._rsStencilDepthPass;
            command.shaderProgram = groundPrimitive._sp;
            command.uniformMap = groundPrimitive._uniformMap;
            command.pass = Pass.GROUND;

            // color command
            command = pickCommands[j + 2];
            if (!defined(command)) {
                command = pickCommands[j + 2] = new DrawCommand({
                    owner : groundPrimitive,
                    primitiveType : primitive._primitiveType
                });
            }

            command.vertexArray = vertexArray;
            command.offset = offset;
            command.count = count;
            command.renderState = groundPrimitive._rsPickPass;
            command.shaderProgram = groundPrimitive._spPick;
            command.uniformMap = groundPrimitive._uniformMap;
            command.pass = Pass.GROUND;
        }
    }

    function createCommands(groundPrimitive, appearance, material, translucent, twoPasses, colorCommands, pickCommands) {
        createColorCommands(groundPrimitive, colorCommands);
        createPickCommands(groundPrimitive, pickCommands);
    }

    function updateAndQueueCommands(groundPrimitive, frameState, colorCommands, pickCommands, modelMatrix, cull, debugShowBoundingVolume, twoPasses) {
        var boundingVolumes;
        if (frameState.mode === SceneMode.SCENE3D) {
            boundingVolumes = groundPrimitive._boundingVolumes;
        } else if (frameState.mode !== SceneMode.SCENE3D && defined(groundPrimitive._boundingVolumes2D)) {
            boundingVolumes = groundPrimitive._boundingVolumes2D;
        }

        var commandList = frameState.commandList;
        var passes = frameState.passes;
        if (passes.render) {
            var colorLength = colorCommands.length;
            for (var j = 0; j < colorLength; ++j) {
                colorCommands[j].modelMatrix = modelMatrix;
                colorCommands[j].boundingVolume = boundingVolumes[Math.floor(j / 3)];
                colorCommands[j].cull = cull;
                colorCommands[j].debugShowBoundingVolume = debugShowBoundingVolume;

                commandList.push(colorCommands[j]);
            }
        }

        if (passes.pick) {
            var primitive = groundPrimitive._primitive;
            var pickOffsets = primitive._pickOffsets;
            var length = pickOffsets.length * 3;
            pickCommands.length = length;

            var pickIndex = 0;
            for (var k = 0; k < length; k += 3) {
                var pickOffset = pickOffsets[pickIndex++];
                var bv = boundingVolumes[pickOffset.index];

                pickCommands[k].modelMatrix = modelMatrix;
                pickCommands[k].boundingVolume = bv;
                pickCommands[k].cull = cull;

                pickCommands[k + 1].modelMatrix = modelMatrix;
                pickCommands[k + 1].boundingVolume = bv;
                pickCommands[k + 1].cull = cull;

                pickCommands[k + 2].modelMatrix = modelMatrix;
                pickCommands[k + 2].boundingVolume = bv;
                pickCommands[k + 2].cull = cull;

                commandList.push(pickCommands[k], pickCommands[k + 1], pickCommands[k + 2]);
            }
        }
    }

    /**
     * Called when {@link Viewer} or {@link CesiumWidget} render the scene to
     * get the draw commands needed to render this primitive.
     * <p>
     * Do not call this function directly.  This is documented just to
     * list the exceptions that may be propagated when the scene is rendered:
     * </p>
     *
     * @exception {DeveloperError} All instance geometries must have the same primitiveType.
     * @exception {DeveloperError} Appearance and material have a uniform with the same name.
     * @exception {DeveloperError} Not all of the geometry instances have the same color attribute.
     */
    GroundPrimitive.prototype.update = function(frameState) {
        var context = frameState.context;
        if (!context.fragmentDepth || !this.show || (!defined(this._primitive) && !defined(this.geometryInstance) && !defined(this.geometryInstances))) {
            return;
        }

        if (!defined(GroundPrimitive._maxHeight)) {
            var exaggeration = frameState.terrainExaggeration;
            GroundPrimitive._maxHeight = GroundPrimitive._maxTerrainHeight * exaggeration;
            GroundPrimitive._minHeight = GroundPrimitive._minTerrainHeight * exaggeration;
            GroundPrimitive._minOBBHeight = GroundPrimitive._minOBBTerrainHeight * exaggeration;
        }

        if (!defined(this._primitive)) {
            var primitiveOptions = this._primitiveOptions;

            var instance;
            var geometry;
            var instanceType;

            if (defined(this.geometryInstance)) {
                instance = this.geometryInstance;
                geometry = instance.geometry;

                instanceType = geometry.constructor;
                if (defined(instanceType) && defined(instanceType.createShadowVolume)) {
                    instance = new GeometryInstance({
                        geometry : instanceType.createShadowVolume(geometry, computeMinimumHeight, computeMaximumHeight),
                        attributes : instance.attributes,
<<<<<<< HEAD
                        modelMatrix : Matrix4.IDENTITY,
=======
>>>>>>> 23adc8dd
                        id : instance.id,
                        pickPrimitive : this
                    });
                }

                primitiveOptions.geometryInstances = instance;
            } else {
                var instances = isArray(this.geometryInstances) ? this.geometryInstances : [this.geometryInstances];
                var length = instances.length;
                var groundInstances = new Array(length);

                var color;

                for (var i = 0 ; i < length; ++i) {
                    instance = instances[i];
                    geometry = instance.geometry;

                    instanceType = geometry.constructor;
                    if (defined(instanceType) && defined(instanceType.createShadowVolume)) {
                        var attributes = instance.attributes;

                        //>>includeStart('debug', pragmas.debug);
                        if (!defined(attributes) || !defined(attributes.color)) {
                            throw new DeveloperError('Not all of the geometry instances have the same color attribute.');
<<<<<<< HEAD
                        } else if (defined(color) && ColorGeometryInstanceAttribute.equals(color, attributes.color)) {
=======
                        } else if (defined(color) && !ColorGeometryInstanceAttribute.equals(color, attributes.color)) {
>>>>>>> 23adc8dd
                            throw new DeveloperError('Not all of the geometry instances have the same color attribute.');
                        } else if (!defined(color)) {
                            color = attributes.color;
                        }
                        //>>includeEnd('debug');

                        groundInstances[i] = new GeometryInstance({
                            geometry : instanceType.createShadowVolume(geometry, computeMinimumHeight, computeMaximumHeight),
                            attributes : attributes,
<<<<<<< HEAD
                            modelMatrix : Matrix4.IDENTITY,
=======
>>>>>>> 23adc8dd
                            id : instance.id,
                            pickPrimitive : this
                        });
                    }
                }

                primitiveOptions.geometryInstances = groundInstances;
            }

            var that = this;
            primitiveOptions._createBoundingVolumeFunction = function(frameState, geometry) {
                createBoundingVolume(that, frameState, geometry);
            };
            primitiveOptions._createRenderStatesFunction = function(primitive, context, appearance, twoPasses) {
                createRenderStates(that, context);
            };
            primitiveOptions._createShaderProgramFunction = function(primitive, frameState, appearance) {
                createShaderProgram(that, frameState);
            };
            primitiveOptions._createCommandsFunction = function(primitive, appearance, material, translucent, twoPasses, colorCommands, pickCommands) {
                createCommands(that, undefined, undefined, true, false, colorCommands, pickCommands);
            };
            primitiveOptions._updateAndQueueCommandsFunction = function(primitive, frameState, colorCommands, pickCommands, modelMatrix, cull, debugShowBoundingVolume, twoPasses) {
                updateAndQueueCommands(that, frameState, colorCommands, pickCommands, modelMatrix, cull, debugShowBoundingVolume, twoPasses);
            };

            this._primitive = new Primitive(primitiveOptions);
            this._primitive.readyPromise.then(function(primitive) {
                that._ready = true;

                if (that.releaseGeometryInstances) {
                    that.geometryInstance = undefined;
                    that.geometryInstances = undefined;
                }

                var error = primitive._error;
                if (!defined(error)) {
                    that._readyPromise.resolve(that);
                } else {
                    that._readyPromise.reject(error);
                }
            });
        }

        this._primitive.debugShowBoundingVolume = this.debugShowBoundingVolume;
        this._primitive.update(frameState);
    };

    /**
     * Returns the modifiable per-instance attributes for a {@link GeometryInstance}.
     *
     * @param {Object} id The id of the {@link GeometryInstance}.
     * @returns {Object} The typed array in the attribute's format or undefined if the is no instance with id.
     *
     * @exception {DeveloperError} must call update before calling getGeometryInstanceAttributes.
     *
     * @example
     * var attributes = primitive.getGeometryInstanceAttributes('an id');
     * attributes.color = Cesium.ColorGeometryInstanceAttribute.toValue(Cesium.Color.AQUA);
     * attributes.show = Cesium.ShowGeometryInstanceAttribute.toValue(true);
     */
    GroundPrimitive.prototype.getGeometryInstanceAttributes = function(id) {
        //>>includeStart('debug', pragmas.debug);
        if (!defined(this._primitive)) {
            throw new DeveloperError('must call update before calling getGeometryInstanceAttributes');
        }
        //>>includeEnd('debug');
        return this._primitive.getGeometryInstanceAttributes(id);
    };

    /**
     * Returns true if this object was destroyed; otherwise, false.
     * <p>
     * If this object was destroyed, it should not be used; calling any function other than
     * <code>isDestroyed</code> will result in a {@link DeveloperError} exception.
     * </p>
     *
     * @returns {Boolean} <code>true</code> if this object was destroyed; otherwise, <code>false</code>.
     *
     * @see GroundPrimitive#destroy
     */
    GroundPrimitive.prototype.isDestroyed = function() {
        return false;
    };

    /**
     * Destroys the WebGL resources held by this object.  Destroying an object allows for deterministic
     * release of WebGL resources, instead of relying on the garbage collector to destroy this object.
     * <p>
     * Once an object is destroyed, it should not be used; calling any function other than
     * <code>isDestroyed</code> will result in a {@link DeveloperError} exception.  Therefore,
     * assign the return value (<code>undefined</code>) to the object as done in the example.
     * </p>
     *
     * @returns {undefined}
     *
     * @exception {DeveloperError} This object was destroyed, i.e., destroy() was called.
     *
     * @example
     * e = e && e.destroy();
     *
     * @see GroundPrimitive#isDestroyed
     */
    GroundPrimitive.prototype.destroy = function() {
        this._primitive = this._primitive && this._primitive.destroy();
        this._sp = this._sp && this._sp.destroy();
        this._spPick = this._spPick && this._spPick.destroy();
        return destroyObject(this);
    };

    return GroundPrimitive;
});<|MERGE_RESOLUTION|>--- conflicted
+++ resolved
@@ -678,8 +678,6 @@
             command.renderState = groundPrimitive._rsColorPass;
             command.shaderProgram = groundPrimitive._sp;
             command.uniformMap = groundPrimitive._uniformMap;
-<<<<<<< HEAD
-=======
             command.pass = Pass.GROUND;
         }
     }
@@ -714,7 +712,6 @@
             command.renderState = groundPrimitive._rsStencilPreloadPass;
             command.shaderProgram = groundPrimitive._sp;
             command.uniformMap = groundPrimitive._uniformMap;
->>>>>>> 23adc8dd
             command.pass = Pass.GROUND;
 
             // stencil depth command
@@ -849,10 +846,6 @@
                     instance = new GeometryInstance({
                         geometry : instanceType.createShadowVolume(geometry, computeMinimumHeight, computeMaximumHeight),
                         attributes : instance.attributes,
-<<<<<<< HEAD
-                        modelMatrix : Matrix4.IDENTITY,
-=======
->>>>>>> 23adc8dd
                         id : instance.id,
                         pickPrimitive : this
                     });
@@ -877,11 +870,7 @@
                         //>>includeStart('debug', pragmas.debug);
                         if (!defined(attributes) || !defined(attributes.color)) {
                             throw new DeveloperError('Not all of the geometry instances have the same color attribute.');
-<<<<<<< HEAD
-                        } else if (defined(color) && ColorGeometryInstanceAttribute.equals(color, attributes.color)) {
-=======
                         } else if (defined(color) && !ColorGeometryInstanceAttribute.equals(color, attributes.color)) {
->>>>>>> 23adc8dd
                             throw new DeveloperError('Not all of the geometry instances have the same color attribute.');
                         } else if (!defined(color)) {
                             color = attributes.color;
@@ -891,10 +880,6 @@
                         groundInstances[i] = new GeometryInstance({
                             geometry : instanceType.createShadowVolume(geometry, computeMinimumHeight, computeMaximumHeight),
                             attributes : attributes,
-<<<<<<< HEAD
-                            modelMatrix : Matrix4.IDENTITY,
-=======
->>>>>>> 23adc8dd
                             id : instance.id,
                             pickPrimitive : this
                         });

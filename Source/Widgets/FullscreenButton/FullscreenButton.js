/*global define*/
define(['./FullscreenButtonViewModel',
        '../../Core/DeveloperError',
        '../../Core/destroyObject',
        '../../ThirdParty/knockout'
        ], function(
         FullscreenButtonViewModel,
         DeveloperError,
         destroyObject,
         knockout) {
    "use strict";

    /**
     * A single button widget for toggling fullscreen mode.
     *
     * @alias FullscreenButton
     * @constructor
     *
     * @param {Element|String} container The DOM element or ID that will contain the widget.
     * @param {Element} [fullscreenElement=document.body] The element to be placed into fullscreen mode.
     *
     * @exception {DeveloperError} container is required.
     * @exception {DeveloperError} Element with id "container" does not exist in the document.
     *
     * @see Fullscreen
     */
    var FullscreenButton = function(container, fullscreenElement) {
        if (typeof container === 'undefined') {
            throw new DeveloperError('container is required.');
        }

        if (typeof container === 'string') {
            var tmp = document.getElementById(container);
            if (tmp === null) {
                throw new DeveloperError('Element with id "' + container + '" does not exist in the document.');
            }
            container = tmp;
        }

<<<<<<< HEAD
        /**
         * Gets the viewModel being used by the widget.
         * @memberof FullscreenButton
         * @type {FullscreenButtonViewModel}
         */
        this.viewModel = new FullscreenButtonViewModel(fullscreenElement);

        /**
         * Gets the container element for the widget.
         * @memberof FullscreenButton
         * @type {Element}
         */
        this.container = container;
=======
        this._container = container;
        this._viewModel = new FullscreenButtonViewModel(fullscreenElement);
>>>>>>> d77bdcfa

        this._element = document.createElement('button');
        this._element.className = 'cesium-fullscreenButton';
        this._element.setAttribute('data-bind', 'attr: { title: tooltip }, css: { "cesium-fullscreenButton-exit": toggled }, click: command, enable: isFullscreenEnabled');
        container.appendChild(this._element);

        knockout.applyBindings(this._viewModel, this._element);
    };

    /**
     * Gets the parent container.
     * @memberof FullscreenButton
     * @return {Element} The parent container.
     */
    FullscreenButton.prototype.getContainer = function() {
        return this._container;
    };

    /**
     * Gets the view model being used.
     * @memberof FullscreenButton
     * @return {FullscreenButtonViewModel} The view model being used.
     */
    FullscreenButton.prototype.getViewModel = function() {
        return this._viewModel;
    };

    /**
     * @memberof FullscreenButton
     * @returns {Boolean} true if the object has been destroyed, false otherwise.
     */
    FullscreenButton.prototype.isDestroyed = function() {
        return false;
    };

    /**
     * Destroys the  widget.  Should be called if permanently
     * removing the widget from layout.
     * @memberof FullscreenButton
     */
    FullscreenButton.prototype.destroy = function() {
        var container = this._container;
        knockout.cleanNode(container);
        this._viewModel.destroy();
        container.removeChild(this._element);
        return destroyObject(this);
    };

    return FullscreenButton;
});<|MERGE_RESOLUTION|>--- conflicted
+++ resolved
@@ -37,24 +37,8 @@
             container = tmp;
         }
 
-<<<<<<< HEAD
-        /**
-         * Gets the viewModel being used by the widget.
-         * @memberof FullscreenButton
-         * @type {FullscreenButtonViewModel}
-         */
-        this.viewModel = new FullscreenButtonViewModel(fullscreenElement);
-
-        /**
-         * Gets the container element for the widget.
-         * @memberof FullscreenButton
-         * @type {Element}
-         */
-        this.container = container;
-=======
         this._container = container;
         this._viewModel = new FullscreenButtonViewModel(fullscreenElement);
->>>>>>> d77bdcfa
 
         this._element = document.createElement('button');
         this._element.className = 'cesium-fullscreenButton';

define([
        './arrayFill',
        './BoundingSphere',
        './Cartesian2',
        './Cartesian3',
        './Cartographic',
        './ComponentDatatype',
        './defaultValue',
        './defined',
        './defineProperties',
        './DeveloperError',
        './EllipseGeometryLibrary',
        './Ellipsoid',
        './GeographicProjection',
        './Geometry',
        './GeometryAttribute',
        './GeometryAttributes',
        './GeometryInstance',
        './GeometryOffsetAttribute',
        './GeometryPipeline',
        './IndexDatatype',
        './Math',
        './Matrix3',
        './PrimitiveType',
        './Quaternion',
        './Rectangle',
        './VertexFormat'
    ], function(
        arrayFill,
        BoundingSphere,
        Cartesian2,
        Cartesian3,
        Cartographic,
        ComponentDatatype,
        defaultValue,
        defined,
        defineProperties,
        DeveloperError,
        EllipseGeometryLibrary,
        Ellipsoid,
        GeographicProjection,
        Geometry,
        GeometryAttribute,
        GeometryAttributes,
        GeometryInstance,
        GeometryOffsetAttribute,
        GeometryPipeline,
        IndexDatatype,
        CesiumMath,
        Matrix3,
        PrimitiveType,
        Quaternion,
        Rectangle,
        VertexFormat) {
    'use strict';

    var scratchCartesian1 = new Cartesian3();
    var scratchCartesian2 = new Cartesian3();
    var scratchCartesian3 = new Cartesian3();
    var scratchCartesian4 = new Cartesian3();
    var texCoordScratch = new Cartesian2();
    var textureMatrixScratch = new Matrix3();
    var quaternionScratch = new Quaternion();

    var scratchNormal = new Cartesian3();
    var scratchTangent = new Cartesian3();
    var scratchBitangent = new Cartesian3();

    var scratchCartographic = new Cartographic();
    var projectedCenterScratch = new Cartesian3();

    var scratchMinTexCoord = new Cartesian2();
    var scratchMaxTexCoord = new Cartesian2();

    function computeTopBottomAttributes(positions, options, extrude) {
        var vertexFormat = options.vertexFormat;
        var center = options.center;
        var semiMajorAxis = options.semiMajorAxis;
        var semiMinorAxis = options.semiMinorAxis;
        var ellipsoid = options.ellipsoid;
        var stRotation = options.stRotation;
        var size = (extrude) ? positions.length / 3 * 2 : positions.length / 3;
        var shadowVolume = options.shadowVolume;

        var textureCoordinates = (vertexFormat.st) ? new Float32Array(size * 2) : undefined;
        var normals = (vertexFormat.normal) ? new Float32Array(size * 3) : undefined;
        var tangents = (vertexFormat.tangent) ? new Float32Array(size * 3) : undefined;
        var bitangents = (vertexFormat.bitangent) ? new Float32Array(size * 3) : undefined;

        var extrudeNormals = (shadowVolume) ? new Float32Array(size * 3) : undefined;

        var textureCoordIndex = 0;

        // Raise positions to a height above the ellipsoid and compute the
        // texture coordinates, normals, tangents, and bitangents.
        var normal = scratchNormal;
        var tangent = scratchTangent;
        var bitangent = scratchBitangent;

        var projection = new GeographicProjection(ellipsoid);
        var projectedCenter = projection.project(ellipsoid.cartesianToCartographic(center, scratchCartographic), projectedCenterScratch);

        var geodeticNormal = ellipsoid.scaleToGeodeticSurface(center, scratchCartesian1);
        ellipsoid.geodeticSurfaceNormal(geodeticNormal, geodeticNormal);
        var rotation = Quaternion.fromAxisAngle(geodeticNormal, stRotation, quaternionScratch);
        var textureMatrix = Matrix3.fromQuaternion(rotation, textureMatrixScratch);

        var minTexCoord = Cartesian2.fromElements(Number.POSITIVE_INFINITY, Number.POSITIVE_INFINITY, scratchMinTexCoord);
        var maxTexCoord = Cartesian2.fromElements(Number.NEGATIVE_INFINITY, Number.NEGATIVE_INFINITY, scratchMaxTexCoord);

        var length = positions.length;
        var bottomOffset = (extrude) ? length : 0;
        var stOffset = bottomOffset / 3 * 2;
        for (var i = 0; i < length; i += 3) {
            var i1 = i + 1;
            var i2 = i + 2;
            var position = Cartesian3.fromArray(positions, i, scratchCartesian1);

            if (vertexFormat.st) {
                var rotatedPoint = Matrix3.multiplyByVector(textureMatrix, position, scratchCartesian2);
                var projectedPoint = projection.project(ellipsoid.cartesianToCartographic(rotatedPoint, scratchCartographic), scratchCartesian3);
                Cartesian3.subtract(projectedPoint, projectedCenter, projectedPoint);

                texCoordScratch.x = (projectedPoint.x + semiMajorAxis) / (2.0 * semiMajorAxis);
                texCoordScratch.y = (projectedPoint.y + semiMinorAxis) / (2.0 * semiMinorAxis);

                minTexCoord.x = Math.min(texCoordScratch.x, minTexCoord.x);
                minTexCoord.y = Math.min(texCoordScratch.y, minTexCoord.y);
                maxTexCoord.x = Math.max(texCoordScratch.x, maxTexCoord.x);
                maxTexCoord.y = Math.max(texCoordScratch.y, maxTexCoord.y);

                if (extrude) {
                    textureCoordinates[textureCoordIndex + stOffset] = texCoordScratch.x;
                    textureCoordinates[textureCoordIndex + 1 + stOffset] = texCoordScratch.y;
                }

                textureCoordinates[textureCoordIndex++] = texCoordScratch.x;
                textureCoordinates[textureCoordIndex++] = texCoordScratch.y;
            }

            if (vertexFormat.normal || vertexFormat.tangent || vertexFormat.bitangent || shadowVolume) {
                normal = ellipsoid.geodeticSurfaceNormal(position, normal);

                if (shadowVolume) {
                    extrudeNormals[i + bottomOffset] = -normal.x;
                    extrudeNormals[i1 + bottomOffset] = -normal.y;
                    extrudeNormals[i2 + bottomOffset] = -normal.z;
                }

                if (vertexFormat.normal || vertexFormat.tangent || vertexFormat.bitangent) {
                    if (vertexFormat.tangent || vertexFormat.bitangent) {
                        tangent = Cartesian3.normalize(Cartesian3.cross(Cartesian3.UNIT_Z, normal, tangent), tangent);
                        Matrix3.multiplyByVector(textureMatrix, tangent, tangent);
                    }
                    if (vertexFormat.normal) {
                        normals[i] = normal.x;
                        normals[i1] = normal.y;
                        normals[i2] = normal.z;
                        if (extrude) {
                            normals[i + bottomOffset] = -normal.x;
                            normals[i1 + bottomOffset] = -normal.y;
                            normals[i2 + bottomOffset] = -normal.z;
                        }
                    }

                    if (vertexFormat.tangent) {
                        tangents[i] = tangent.x;
                        tangents[i1] = tangent.y;
                        tangents[i2] = tangent.z;
                        if (extrude) {
                            tangents[i + bottomOffset] = -tangent.x;
                            tangents[i1 + bottomOffset] = -tangent.y;
                            tangents[i2 + bottomOffset] = -tangent.z;
                        }
                    }

                    if (vertexFormat.bitangent) {
                        bitangent = Cartesian3.normalize(Cartesian3.cross(normal, tangent, bitangent), bitangent);
                        bitangents[i ] = bitangent.x;
                        bitangents[i1] = bitangent.y;
                        bitangents[i2] = bitangent.z;
                        if (extrude) {
                            bitangents[i + bottomOffset] = bitangent.x;
                            bitangents[i1 + bottomOffset] = bitangent.y;
                            bitangents[i2 + bottomOffset] = bitangent.z;
                        }
                    }
                }
            }
        }

        if (vertexFormat.st) {
            length = textureCoordinates.length;
            for (var k = 0; k < length; k += 2) {
                textureCoordinates[k] = (textureCoordinates[k] - minTexCoord.x) / (maxTexCoord.x - minTexCoord.x);
                textureCoordinates[k + 1] = (textureCoordinates[k + 1] - minTexCoord.y) / (maxTexCoord.y - minTexCoord.y);
            }
        }

        var attributes = new GeometryAttributes();

        if (vertexFormat.position) {
            var finalPositions = EllipseGeometryLibrary.raisePositionsToHeight(positions, options, extrude);
            attributes.position = new GeometryAttribute({
                componentDatatype : ComponentDatatype.DOUBLE,
                componentsPerAttribute : 3,
                values : finalPositions
            });
        }

        if (vertexFormat.st) {
            attributes.st = new GeometryAttribute({
                componentDatatype : ComponentDatatype.FLOAT,
                componentsPerAttribute : 2,
                values : textureCoordinates
            });
        }

        if (vertexFormat.normal) {
            attributes.normal = new GeometryAttribute({
                componentDatatype : ComponentDatatype.FLOAT,
                componentsPerAttribute : 3,
                values : normals
            });
        }

        if (vertexFormat.tangent) {
            attributes.tangent = new GeometryAttribute({
                componentDatatype : ComponentDatatype.FLOAT,
                componentsPerAttribute : 3,
                values : tangents
            });
        }

        if (vertexFormat.bitangent) {
            attributes.bitangent = new GeometryAttribute({
                componentDatatype : ComponentDatatype.FLOAT,
                componentsPerAttribute : 3,
                values : bitangents
            });
        }

        if (shadowVolume) {
            attributes.extrudeDirection = new GeometryAttribute({
                componentDatatype : ComponentDatatype.FLOAT,
                componentsPerAttribute : 3,
                values : extrudeNormals
            });
        }

        if (options.offsetAttribute !== GeometryOffsetAttribute.NONE) {
            var offsetAttribute = new Uint8Array(size);
            if (options.offsetAttribute === GeometryOffsetAttribute.TOP) {
                offsetAttribute = arrayFill(offsetAttribute, 1, 0, size / 2);
            } else {
                offsetAttribute = arrayFill(offsetAttribute, 1);
            }

            attributes.applyOffset = new GeometryAttribute({
                componentDatatype : ComponentDatatype.UNSIGNED_BYTE,
                componentsPerAttribute : 1,
                values : offsetAttribute
            });
        }

        return attributes;
    }

    function topIndices(numPts) {
        // numTriangles in half = 3 + 8 + 12 + ... = -1 + 4 + (4 + 4) + (4 + 4 + 4) + ... = -1 + 4 * (1 + 2 + 3 + ...)
        //              = -1 + 4 * ((n * ( n + 1)) / 2)
        // total triangles = 2 * numTrangles in half
        // indices = total triangles * 3;
        // Substitute numPts for n above

        var indices = new Array(12 * (numPts * ( numPts + 1)) - 6);
        var indicesIndex = 0;
        var prevIndex;
        var numInterior;
        var positionIndex;
        var i;
        var j;
        // Indices triangles to the 'right' of the north vector

        prevIndex = 0;
        positionIndex = 1;
        for (i = 0; i < 3; i++) {
            indices[indicesIndex++] = positionIndex++;
            indices[indicesIndex++] = prevIndex;
            indices[indicesIndex++] = positionIndex;
        }

        for (i = 2; i < numPts + 1; ++i) {
            positionIndex = i * (i + 1) - 1;
            prevIndex = (i - 1) * i - 1;

            indices[indicesIndex++] = positionIndex++;
            indices[indicesIndex++] = prevIndex;
            indices[indicesIndex++] = positionIndex;

            numInterior = 2 * i;
            for (j = 0; j < numInterior - 1; ++j) {

                indices[indicesIndex++] = positionIndex;
                indices[indicesIndex++] = prevIndex++;
                indices[indicesIndex++] = prevIndex;

                indices[indicesIndex++] = positionIndex++;
                indices[indicesIndex++] = prevIndex;
                indices[indicesIndex++] = positionIndex;
            }

            indices[indicesIndex++] = positionIndex++;
            indices[indicesIndex++] = prevIndex;
            indices[indicesIndex++] = positionIndex;
        }

        // Indices for center column of triangles
        numInterior = numPts * 2;
        ++positionIndex;
        ++prevIndex;
        for (i = 0; i < numInterior - 1; ++i) {
            indices[indicesIndex++] = positionIndex;
            indices[indicesIndex++] = prevIndex++;
            indices[indicesIndex++] = prevIndex;

            indices[indicesIndex++] = positionIndex++;
            indices[indicesIndex++] = prevIndex;
            indices[indicesIndex++] = positionIndex;
        }

        indices[indicesIndex++] = positionIndex;
        indices[indicesIndex++] = prevIndex++;
        indices[indicesIndex++] = prevIndex;

        indices[indicesIndex++] = positionIndex++;
        indices[indicesIndex++] = prevIndex++;
        indices[indicesIndex++] = prevIndex;

        // Reverse the process creating indices to the 'left' of the north vector
        ++prevIndex;
        for (i = numPts - 1; i > 1; --i) {
            indices[indicesIndex++] = prevIndex++;
            indices[indicesIndex++] = prevIndex;
            indices[indicesIndex++] = positionIndex;

            numInterior = 2 * i;
            for (j = 0; j < numInterior - 1; ++j) {
                indices[indicesIndex++] = positionIndex;
                indices[indicesIndex++] = prevIndex++;
                indices[indicesIndex++] = prevIndex;

                indices[indicesIndex++] = positionIndex++;
                indices[indicesIndex++] = prevIndex;
                indices[indicesIndex++] = positionIndex;
            }

            indices[indicesIndex++] = prevIndex++;
            indices[indicesIndex++] = prevIndex++;
            indices[indicesIndex++] = positionIndex++;
        }

        for (i = 0; i < 3; i++) {
            indices[indicesIndex++] = prevIndex++;
            indices[indicesIndex++] = prevIndex;
            indices[indicesIndex++] = positionIndex;
        }
        return indices;
    }

    var boundingSphereCenter = new Cartesian3();

    function computeEllipse(options) {
        var center = options.center;
        boundingSphereCenter = Cartesian3.multiplyByScalar(options.ellipsoid.geodeticSurfaceNormal(center, boundingSphereCenter), options.height, boundingSphereCenter);
        boundingSphereCenter = Cartesian3.add(center, boundingSphereCenter, boundingSphereCenter);
        var boundingSphere = new BoundingSphere(boundingSphereCenter, options.semiMajorAxis);
        var cep = EllipseGeometryLibrary.computeEllipsePositions(options, true, false);
        var positions = cep.positions;
        var numPts = cep.numPts;
        var attributes = computeTopBottomAttributes(positions, options, false);
        var indices = topIndices(numPts);
        indices = IndexDatatype.createTypedArray(positions.length / 3, indices);
        return {
            boundingSphere : boundingSphere,
            attributes : attributes,
            indices : indices
        };
    }

    function computeWallAttributes(positions, options) {
        var vertexFormat = options.vertexFormat;
        var center = options.center;
        var semiMajorAxis = options.semiMajorAxis;
        var semiMinorAxis = options.semiMinorAxis;
        var ellipsoid = options.ellipsoid;
        var height = options.height;
        var extrudedHeight = options.extrudedHeight;
        var stRotation = options.stRotation;
        var size = positions.length / 3 * 2;

        var finalPositions = new Float64Array(size * 3);
        var textureCoordinates = (vertexFormat.st) ? new Float32Array(size * 2) : undefined;
        var normals = (vertexFormat.normal) ? new Float32Array(size * 3) : undefined;
        var tangents = (vertexFormat.tangent) ? new Float32Array(size * 3) : undefined;
        var bitangents = (vertexFormat.bitangent) ? new Float32Array(size * 3) : undefined;

        var shadowVolume = options.shadowVolume;
        var extrudeNormals = (shadowVolume) ? new Float32Array(size * 3) : undefined;

        var textureCoordIndex = 0;

        // Raise positions to a height above the ellipsoid and compute the
        // texture coordinates, normals, tangents, and bitangents.
        var normal = scratchNormal;
        var tangent = scratchTangent;
        var bitangent = scratchBitangent;

        var projection = new GeographicProjection(ellipsoid);
        var projectedCenter = projection.project(ellipsoid.cartesianToCartographic(center, scratchCartographic), projectedCenterScratch);

        var geodeticNormal = ellipsoid.scaleToGeodeticSurface(center, scratchCartesian1);
        ellipsoid.geodeticSurfaceNormal(geodeticNormal, geodeticNormal);
        var rotation = Quaternion.fromAxisAngle(geodeticNormal, stRotation, quaternionScratch);
        var textureMatrix = Matrix3.fromQuaternion(rotation, textureMatrixScratch);

        var minTexCoord = Cartesian2.fromElements(Number.POSITIVE_INFINITY, Number.POSITIVE_INFINITY, scratchMinTexCoord);
        var maxTexCoord = Cartesian2.fromElements(Number.NEGATIVE_INFINITY, Number.NEGATIVE_INFINITY, scratchMaxTexCoord);

        var length = positions.length;
        var stOffset = length / 3 * 2;
        for (var i = 0; i < length; i += 3) {
            var i1 = i + 1;
            var i2 = i + 2;
            var position = Cartesian3.fromArray(positions, i, scratchCartesian1);
            var extrudedPosition;

            if (vertexFormat.st) {
                var rotatedPoint = Matrix3.multiplyByVector(textureMatrix, position, scratchCartesian2);
                var projectedPoint = projection.project(ellipsoid.cartesianToCartographic(rotatedPoint, scratchCartographic), scratchCartesian3);
                Cartesian3.subtract(projectedPoint, projectedCenter, projectedPoint);

                texCoordScratch.x = (projectedPoint.x + semiMajorAxis) / (2.0 * semiMajorAxis);
                texCoordScratch.y = (projectedPoint.y + semiMinorAxis) / (2.0 * semiMinorAxis);

                minTexCoord.x = Math.min(texCoordScratch.x, minTexCoord.x);
                minTexCoord.y = Math.min(texCoordScratch.y, minTexCoord.y);
                maxTexCoord.x = Math.max(texCoordScratch.x, maxTexCoord.x);
                maxTexCoord.y = Math.max(texCoordScratch.y, maxTexCoord.y);

                textureCoordinates[textureCoordIndex + stOffset] = texCoordScratch.x;
                textureCoordinates[textureCoordIndex + 1 + stOffset] = texCoordScratch.y;

                textureCoordinates[textureCoordIndex++] = texCoordScratch.x;
                textureCoordinates[textureCoordIndex++] = texCoordScratch.y;
            }

            position = ellipsoid.scaleToGeodeticSurface(position, position);
            extrudedPosition = Cartesian3.clone(position, scratchCartesian2);
            normal = ellipsoid.geodeticSurfaceNormal(position, normal);

            if (shadowVolume) {
                extrudeNormals[i + length] = -normal.x;
                extrudeNormals[i1 + length] = -normal.y;
                extrudeNormals[i2 + length] = -normal.z;
            }

            var scaledNormal = Cartesian3.multiplyByScalar(normal, height, scratchCartesian4);
            position = Cartesian3.add(position, scaledNormal, position);
            scaledNormal = Cartesian3.multiplyByScalar(normal, extrudedHeight, scaledNormal);
            extrudedPosition = Cartesian3.add(extrudedPosition, scaledNormal, extrudedPosition);

            if (vertexFormat.position) {
                finalPositions[i + length] = extrudedPosition.x;
                finalPositions[i1 + length] = extrudedPosition.y;
                finalPositions[i2 + length] = extrudedPosition.z;

                finalPositions[i] = position.x;
                finalPositions[i1] = position.y;
                finalPositions[i2] = position.z;
            }

            if (vertexFormat.normal || vertexFormat.tangent || vertexFormat.bitangent) {

                bitangent = Cartesian3.clone(normal, bitangent);
                var next = Cartesian3.fromArray(positions, (i + 3) % length, scratchCartesian4);
                Cartesian3.subtract(next, position, next);
                var bottom = Cartesian3.subtract(extrudedPosition, position, scratchCartesian3);

                normal = Cartesian3.normalize(Cartesian3.cross(bottom, next, normal), normal);

                if (vertexFormat.normal) {
                    normals[i] = normal.x;
                    normals[i1] = normal.y;
                    normals[i2] = normal.z;

                    normals[i + length] = normal.x;
                    normals[i1 + length] = normal.y;
                    normals[i2 + length] = normal.z;
                }

                if (vertexFormat.tangent) {
                    tangent = Cartesian3.normalize(Cartesian3.cross(bitangent, normal, tangent), tangent);
                    tangents[i] = tangent.x;
                    tangents[i1] = tangent.y;
                    tangents[i2] = tangent.z;

                    tangents[i + length] = tangent.x;
                    tangents[i + 1 + length] = tangent.y;
                    tangents[i + 2 + length] = tangent.z;
                }

                if (vertexFormat.bitangent) {
                    bitangents[i ] = bitangent.x;
                    bitangents[i1] = bitangent.y;
                    bitangents[i2] = bitangent.z;

                    bitangents[i + length] = bitangent.x;
                    bitangents[i1 + length] = bitangent.y;
                    bitangents[i2 + length] = bitangent.z;
                }
            }
        }

        if (vertexFormat.st) {
            length = textureCoordinates.length;
            for (var k = 0; k < length; k += 2) {
                textureCoordinates[k] = (textureCoordinates[k] - minTexCoord.x) / (maxTexCoord.x - minTexCoord.x);
                textureCoordinates[k + 1] = (textureCoordinates[k + 1] - minTexCoord.y) / (maxTexCoord.y - minTexCoord.y);
            }
        }

        var attributes = new GeometryAttributes();

        if (vertexFormat.position) {
            attributes.position = new GeometryAttribute({
                componentDatatype : ComponentDatatype.DOUBLE,
                componentsPerAttribute : 3,
                values : finalPositions
            });
        }

        if (vertexFormat.st) {
            attributes.st = new GeometryAttribute({
                componentDatatype : ComponentDatatype.FLOAT,
                componentsPerAttribute : 2,
                values : textureCoordinates
            });
        }

        if (vertexFormat.normal) {
            attributes.normal = new GeometryAttribute({
                componentDatatype : ComponentDatatype.FLOAT,
                componentsPerAttribute : 3,
                values : normals
            });
        }

        if (vertexFormat.tangent) {
            attributes.tangent = new GeometryAttribute({
                componentDatatype : ComponentDatatype.FLOAT,
                componentsPerAttribute : 3,
                values : tangents
            });
        }

        if (vertexFormat.bitangent) {
            attributes.bitangent = new GeometryAttribute({
                componentDatatype : ComponentDatatype.FLOAT,
                componentsPerAttribute : 3,
                values : bitangents
            });
        }

        if (shadowVolume) {
            attributes.extrudeDirection = new GeometryAttribute({
                componentDatatype : ComponentDatatype.FLOAT,
                componentsPerAttribute : 3,
                values : extrudeNormals
            });
        }

        if (options.offsetAttribute !== GeometryOffsetAttribute.NONE) {
            var offsetAttribute = new Uint8Array(size);
            if (options.offsetAttribute === GeometryOffsetAttribute.TOP) {
                offsetAttribute = arrayFill(offsetAttribute, 1, 0, size / 2);
            } else {
                offsetAttribute = arrayFill(offsetAttribute, 1);
            }
            attributes.applyOffset = new GeometryAttribute({
                componentDatatype : ComponentDatatype.UNSIGNED_BYTE,
                componentsPerAttribute : 1,
                values : offsetAttribute
            });
        }

        return attributes;
    }

    function computeWallIndices(positions) {
        var length = positions.length / 3;
        var indices = IndexDatatype.createTypedArray(length, length * 6);
        var index = 0;
        for (var i = 0; i < length; i++) {
            var UL = i;
            var LL = i + length;
            var UR = (UL + 1) % length;
            var LR = UR + length;
            indices[index++] = UL;
            indices[index++] = LL;
            indices[index++] = UR;
            indices[index++] = UR;
            indices[index++] = LL;
            indices[index++] = LR;
        }

        return indices;
    }

    var topBoundingSphere = new BoundingSphere();
    var bottomBoundingSphere = new BoundingSphere();

    function computeExtrudedEllipse(options) {
        var center = options.center;
        var ellipsoid = options.ellipsoid;
        var semiMajorAxis = options.semiMajorAxis;
        var scaledNormal = Cartesian3.multiplyByScalar(ellipsoid.geodeticSurfaceNormal(center, scratchCartesian1), options.height, scratchCartesian1);
        topBoundingSphere.center = Cartesian3.add(center, scaledNormal, topBoundingSphere.center);
        topBoundingSphere.radius = semiMajorAxis;

        scaledNormal = Cartesian3.multiplyByScalar(ellipsoid.geodeticSurfaceNormal(center, scaledNormal), options.extrudedHeight, scaledNormal);
        bottomBoundingSphere.center = Cartesian3.add(center, scaledNormal, bottomBoundingSphere.center);
        bottomBoundingSphere.radius = semiMajorAxis;

        var cep = EllipseGeometryLibrary.computeEllipsePositions(options, true, true);
        var positions = cep.positions;
        var numPts = cep.numPts;
        var outerPositions = cep.outerPositions;
        var boundingSphere = BoundingSphere.union(topBoundingSphere, bottomBoundingSphere);
        var topBottomAttributes = computeTopBottomAttributes(positions, options, true);
        var indices = topIndices(numPts);
        var length = indices.length;
        indices.length = length * 2;
        var posLength = positions.length / 3;
        for (var i = 0; i < length; i += 3) {
            indices[i + length] = indices[i + 2] + posLength;
            indices[i + 1 + length] = indices[i + 1] + posLength;
            indices[i + 2 + length] = indices[i] + posLength;
        }

        var topBottomIndices = IndexDatatype.createTypedArray(posLength * 2 / 3, indices);

        var topBottomGeo = new Geometry({
            attributes : topBottomAttributes,
            indices : topBottomIndices,
            primitiveType : PrimitiveType.TRIANGLES
        });

        var wallAttributes = computeWallAttributes(outerPositions, options);
        indices = computeWallIndices(outerPositions);
        var wallIndices = IndexDatatype.createTypedArray(outerPositions.length * 2 / 3, indices);

        var wallGeo = new Geometry({
            attributes : wallAttributes,
            indices : wallIndices,
            primitiveType : PrimitiveType.TRIANGLES
        });

        var geo = GeometryPipeline.combineInstances([
            new GeometryInstance({
                geometry : topBottomGeo
            }),
            new GeometryInstance({
                geometry : wallGeo
            })
        ]);

        return {
            boundingSphere : boundingSphere,
            attributes : geo[0].attributes,
            indices : geo[0].indices
        };
    }

    function computeRectangle(ellipseGeometry) {
        var cep = EllipseGeometryLibrary.computeEllipsePositions({
            center : ellipseGeometry._center,
            semiMajorAxis : ellipseGeometry._semiMajorAxis,
            semiMinorAxis : ellipseGeometry._semiMinorAxis,
            rotation : ellipseGeometry._rotation,
            granularity : ellipseGeometry._granularity
        }, false, true);
        var positionsFlat = cep.outerPositions;
        var positionsCount = positionsFlat.length / 3;
        var positions = new Array(positionsCount);
        for (var i = 0; i < positionsCount; ++i) {
            positions[i] = Cartesian3.fromArray(positionsFlat, i * 3);
        }
        var rectangle = Rectangle.fromCartesianArray(positions, ellipseGeometry._ellipsoid);
        // Rectangle width goes beyond 180 degrees when the ellipse crosses a pole.
        // When this happens, make the rectangle into a "circle" around the pole
        if (rectangle.width > CesiumMath.PI) {
            rectangle.north = rectangle.north > 0.0 ? CesiumMath.PI_OVER_TWO - CesiumMath.EPSILON7 : rectangle.north;
            rectangle.south = rectangle.south < 0.0 ? CesiumMath.EPSILON7 - CesiumMath.PI_OVER_TWO : rectangle.south;
            rectangle.east = CesiumMath.PI;
            rectangle.west = -CesiumMath.PI;
        }
        return rectangle;
    }

    /**
     * A description of an ellipse on an ellipsoid. Ellipse geometry can be rendered with both {@link Primitive} and {@link GroundPrimitive}.
     *
     * @alias EllipseGeometry
     * @constructor
     *
     * @param {Object} options Object with the following properties:
     * @param {Cartesian3} options.center The ellipse's center point in the fixed frame.
     * @param {Number} options.semiMajorAxis The length of the ellipse's semi-major axis in meters.
     * @param {Number} options.semiMinorAxis The length of the ellipse's semi-minor axis in meters.
     * @param {Ellipsoid} [options.ellipsoid=Ellipsoid.WGS84] The ellipsoid the ellipse will be on.
     * @param {Number} [options.height=0.0] The distance in meters between the ellipse and the ellipsoid surface.
     * @param {Number} [options.extrudedHeight] The distance in meters between the ellipse's extruded face and the ellipsoid surface.
     * @param {Number} [options.rotation=0.0] The angle of rotation counter-clockwise from north.
     * @param {Number} [options.stRotation=0.0] The rotation of the texture coordinates counter-clockwise from north.
     * @param {Number} [options.granularity=CesiumMath.RADIANS_PER_DEGREE] The angular distance between points on the ellipse in radians.
     * @param {VertexFormat} [options.vertexFormat=VertexFormat.DEFAULT] The vertex attributes to be computed.
     *
     * @exception {DeveloperError} semiMajorAxis and semiMinorAxis must be greater than zero.
     * @exception {DeveloperError} semiMajorAxis must be greater than or equal to the semiMinorAxis.
     * @exception {DeveloperError} granularity must be greater than zero.
     *
     *
     * @example
     * // Create an ellipse.
     * var ellipse = new Cesium.EllipseGeometry({
     *   center : Cesium.Cartesian3.fromDegrees(-75.59777, 40.03883),
     *   semiMajorAxis : 500000.0,
     *   semiMinorAxis : 300000.0,
     *   rotation : Cesium.Math.toRadians(60.0)
     * });
     * var geometry = Cesium.EllipseGeometry.createGeometry(ellipse);
     *
     * @see EllipseGeometry.createGeometry
     */
    function EllipseGeometry(options) {
        this._center = undefined;
        this._semiMajorAxis = undefined;
        this._semiMinorAxis = undefined;
        this._ellipsoid = undefined;
        this._rotation = undefined;
        this._stRotation = undefined;
        this._height = undefined;
        this._granularity = undefined;
        this._vertexFormat = undefined;
        this._extrudedHeight = undefined;
        this._extrude = undefined;
        this._shadowVolume = undefined;
        this._offsetAttribute = undefined;
        this._workerName = 'createEllipseGeometry';

        this._rectangle = undefined;

        this.setOptions(options);
    }

    /**
     * @private
     */
    EllipseGeometry.prototype.setOptions = function(options) {
        options = defaultValue(options, defaultValue.EMPTY_OBJECT);

        var center = options.center;
        var ellipsoid = defaultValue(options.ellipsoid, Ellipsoid.WGS84);
        var semiMajorAxis = options.semiMajorAxis;
        var semiMinorAxis = options.semiMinorAxis;
        var granularity = defaultValue(options.granularity, CesiumMath.RADIANS_PER_DEGREE);
        var vertexFormat = defaultValue(options.vertexFormat, VertexFormat.DEFAULT);

        //>>includeStart('debug', pragmas.debug);
        if (!defined(center)) {
            throw new DeveloperError('center is required.');
        }
        if (!defined(semiMajorAxis)) {
            throw new DeveloperError('semiMajorAxis is required.');
        }
        if (!defined(semiMinorAxis)) {
            throw new DeveloperError('semiMinorAxis is required.');
        }
        if (semiMajorAxis < semiMinorAxis) {
            throw new DeveloperError('semiMajorAxis must be greater than or equal to the semiMinorAxis.');
        }
        if (granularity <= 0.0) {
            throw new DeveloperError('granularity must be greater than zero.');
        }
        //>>includeEnd('debug');

<<<<<<< HEAD
        this._center = Cartesian3.clone(center, this._center);
=======
        var height = defaultValue(options.height, 0.0);
        var extrudedHeight = defaultValue(options.extrudedHeight, height);

        this._center = Cartesian3.clone(center);
>>>>>>> 8a5c805b
        this._semiMajorAxis = semiMajorAxis;
        this._semiMinorAxis = semiMinorAxis;
        this._ellipsoid = Ellipsoid.clone(ellipsoid, this._ellipsoid);
        this._rotation = defaultValue(options.rotation, 0.0);
        this._stRotation = defaultValue(options.stRotation, 0.0);
        this._height = Math.max(extrudedHeight, height);
        this._granularity = granularity;
<<<<<<< HEAD
        this._vertexFormat = VertexFormat.clone(vertexFormat, this._vertexFormat);
        this._extrudedHeight = defaultValue(extrudedHeight, height);
        this._extrude = extrude;
=======
        this._vertexFormat = VertexFormat.clone(vertexFormat);
        this._extrudedHeight = Math.min(extrudedHeight, height);
>>>>>>> 8a5c805b
        this._shadowVolume = defaultValue(options.shadowVolume, false);
        this._offsetAttribute = defaultValue(options.offsetAttribute, GeometryOffsetAttribute.NONE);

        this._rectangle = undefined;
    };

    /**
     * The number of elements used to pack the object into an array.
     * @type {Number}
     */
<<<<<<< HEAD
    EllipseGeometry.packedLength = Cartesian3.packedLength + Ellipsoid.packedLength + VertexFormat.packedLength + 10;
=======
    EllipseGeometry.packedLength = Cartesian3.packedLength + Ellipsoid.packedLength + VertexFormat.packedLength + 8;
>>>>>>> 8a5c805b

    /**
     * Stores the provided instance into the provided array.
     *
     * @param {EllipseGeometry} value The value to pack.
     * @param {Number[]} array The array to pack into.
     * @param {Number} [startingIndex=0] The index into the array at which to start packing the elements.
     *
     * @returns {Number[]} The array that was packed into
     */
    EllipseGeometry.pack = function(value, array, startingIndex) {
        //>>includeStart('debug', pragmas.debug);
        if (!defined(value)) {
            throw new DeveloperError('value is required');
        }
        if (!defined(array)) {
            throw new DeveloperError('array is required');
        }
        //>>includeEnd('debug');

        startingIndex = defaultValue(startingIndex, 0);

        Cartesian3.pack(value._center, array, startingIndex);
        startingIndex += Cartesian3.packedLength;

        Ellipsoid.pack(value._ellipsoid, array, startingIndex);
        startingIndex += Ellipsoid.packedLength;

        VertexFormat.pack(value._vertexFormat, array, startingIndex);
        startingIndex += VertexFormat.packedLength;

        array[startingIndex++] = value._semiMajorAxis;
        array[startingIndex++] = value._semiMinorAxis;
        array[startingIndex++] = value._rotation;
        array[startingIndex++] = value._stRotation;
        array[startingIndex++] = value._height;
        array[startingIndex++] = value._granularity;
        array[startingIndex++] = value._extrudedHeight;
<<<<<<< HEAD
        array[startingIndex++] = value._extrude ? 1.0 : 0.0;
        array[startingIndex++] = value._shadowVolume ? 1.0 : 0.0;
        array[startingIndex] = value._offsetAttribute;
=======
        array[startingIndex] = value._shadowVolume ? 1.0 : 0.0;
>>>>>>> 8a5c805b

        return array;
    };

    var scratchCenter = new Cartesian3();
    var scratchEllipsoid = new Ellipsoid();
    var scratchVertexFormat = new VertexFormat();
    var scratchOptions = {
        center : scratchCenter,
        ellipsoid : scratchEllipsoid,
        vertexFormat : scratchVertexFormat,
        semiMajorAxis : undefined,
        semiMinorAxis : undefined,
        rotation : undefined,
        stRotation : undefined,
        height : undefined,
        granularity : undefined,
        extrudedHeight : undefined,
        shadowVolume: undefined,
        offsetAttribute: undefined
    };

    /**
     * Retrieves an instance from a packed array.
     *
     * @param {Number[]} array The packed array.
     * @param {Number} [startingIndex=0] The starting index of the element to be unpacked.
     * @param {EllipseGeometry} [result] The object into which to store the result.
     * @returns {EllipseGeometry} The modified result parameter or a new EllipseGeometry instance if one was not provided.
     */
    EllipseGeometry.unpack = function(array, startingIndex, result) {
        //>>includeStart('debug', pragmas.debug);
        if (!defined(array)) {
            throw new DeveloperError('array is required');
        }
        //>>includeEnd('debug');

        startingIndex = defaultValue(startingIndex, 0);

        var center = Cartesian3.unpack(array, startingIndex, scratchCenter);
        startingIndex += Cartesian3.packedLength;

        var ellipsoid = Ellipsoid.unpack(array, startingIndex, scratchEllipsoid);
        startingIndex += Ellipsoid.packedLength;

        var vertexFormat = VertexFormat.unpack(array, startingIndex, scratchVertexFormat);
        startingIndex += VertexFormat.packedLength;

        var semiMajorAxis = array[startingIndex++];
        var semiMinorAxis = array[startingIndex++];
        var rotation = array[startingIndex++];
        var stRotation = array[startingIndex++];
        var height = array[startingIndex++];
        var granularity = array[startingIndex++];
        var extrudedHeight = array[startingIndex++];
<<<<<<< HEAD
        var extrude = array[startingIndex++] === 1.0;
        var shadowVolume = array[startingIndex++] === 1.0;
        var offsetAttribute = array[startingIndex];
=======
        var shadowVolume = array[startingIndex] === 1.0;
>>>>>>> 8a5c805b

        if (!defined(result)) {
            scratchOptions.height = height;
            scratchOptions.extrudedHeight = extrudedHeight;
            scratchOptions.granularity = granularity;
            scratchOptions.stRotation = stRotation;
            scratchOptions.rotation = rotation;
            scratchOptions.semiMajorAxis = semiMajorAxis;
            scratchOptions.semiMinorAxis = semiMinorAxis;
            scratchOptions.shadowVolume = shadowVolume;
            scratchOptions.offsetAttribute = offsetAttribute;

            return new EllipseGeometry(scratchOptions);
        }

        result._center = Cartesian3.clone(center, result._center);
        result._ellipsoid = Ellipsoid.clone(ellipsoid, result._ellipsoid);
        result._vertexFormat = VertexFormat.clone(vertexFormat, result._vertexFormat);
        result._semiMajorAxis = semiMajorAxis;
        result._semiMinorAxis = semiMinorAxis;
        result._rotation = rotation;
        result._stRotation = stRotation;
        result._height = height;
        result._granularity = granularity;
        result._extrudedHeight = extrudedHeight;
        result._shadowVolume = shadowVolume;
        result._offsetAttribute = offsetAttribute;

        return result;
    };

    /**
     * Computes the geometric representation of a ellipse on an ellipsoid, including its vertices, indices, and a bounding sphere.
     *
     * @param {EllipseGeometry} ellipseGeometry A description of the ellipse.
     * @returns {Geometry|undefined} The computed vertices and indices.
     */
    EllipseGeometry.createGeometry = function(ellipseGeometry) {
        if ((ellipseGeometry._semiMajorAxis <= 0.0) || (ellipseGeometry._semiMinorAxis <= 0.0)) {
            return;
        }

        var height = ellipseGeometry._height;
        var extrudedHeight = ellipseGeometry._extrudedHeight;
        var extrude = !CesiumMath.equalsEpsilon(height, extrudedHeight, 0, CesiumMath.EPSILON2);

        ellipseGeometry._center = ellipseGeometry._ellipsoid.scaleToGeodeticSurface(ellipseGeometry._center, ellipseGeometry._center);
        var options = {
            center : ellipseGeometry._center,
            semiMajorAxis : ellipseGeometry._semiMajorAxis,
            semiMinorAxis : ellipseGeometry._semiMinorAxis,
            ellipsoid : ellipseGeometry._ellipsoid,
            rotation : ellipseGeometry._rotation,
            height : height,
            granularity : ellipseGeometry._granularity,
            vertexFormat : ellipseGeometry._vertexFormat,
            stRotation : ellipseGeometry._stRotation
        };
        var geometry;
        if (extrude) {
            options.extrudedHeight = extrudedHeight;
            options.shadowVolume = ellipseGeometry._shadowVolume;
            options.offsetAttribute = ellipseGeometry._offsetAttribute;
            geometry = computeExtrudedEllipse(options);
        } else {
            geometry = computeEllipse(options);

            if (ellipseGeometry._offsetAttribute !== GeometryOffsetAttribute.NONE) {
                var length = geometry.attributes.position.values.length;
                var applyOffset = new Uint8Array(length / 3);
                arrayFill(applyOffset, 1);
                geometry.attributes.applyOffset = new GeometryAttribute({
                    componentDatatype : ComponentDatatype.UNSIGNED_BYTE,
                    componentsPerAttribute : 1,
                    values: applyOffset
                });
            }
        }

        return new Geometry({
            attributes : geometry.attributes,
            indices : geometry.indices,
            primitiveType : PrimitiveType.TRIANGLES,
            boundingSphere : geometry.boundingSphere
        });
    };

    /**
     * @private
     */
    EllipseGeometry.createShadowVolume = function(ellipseGeometry, minHeightFunc, maxHeightFunc) {
        var granularity = ellipseGeometry._granularity;
        var ellipsoid = ellipseGeometry._ellipsoid;

        var minHeight = minHeightFunc(granularity, ellipsoid);
        var maxHeight = maxHeightFunc(granularity, ellipsoid);

        return new EllipseGeometry({
            center : ellipseGeometry._center,
            semiMajorAxis : ellipseGeometry._semiMajorAxis,
            semiMinorAxis : ellipseGeometry._semiMinorAxis,
            ellipsoid : ellipsoid,
            rotation : ellipseGeometry._rotation,
            stRotation : ellipseGeometry._stRotation,
            granularity : granularity,
            extrudedHeight : minHeight,
            height : maxHeight,
            vertexFormat : VertexFormat.POSITION_ONLY,
            shadowVolume: true
        });
    };

    defineProperties(EllipseGeometry.prototype, {
        /**
         * @private
         */
        rectangle : {
            get : function() {
                if (!defined(this._rectangle)) {
                    this._rectangle = computeRectangle(this);
                }
                return this._rectangle;
            }
        }
    });

    return EllipseGeometry;
});<|MERGE_RESOLUTION|>--- conflicted
+++ resolved
@@ -795,14 +795,10 @@
         }
         //>>includeEnd('debug');
 
-<<<<<<< HEAD
-        this._center = Cartesian3.clone(center, this._center);
-=======
         var height = defaultValue(options.height, 0.0);
         var extrudedHeight = defaultValue(options.extrudedHeight, height);
 
-        this._center = Cartesian3.clone(center);
->>>>>>> 8a5c805b
+        this._center = Cartesian3.clone(center, this._center);
         this._semiMajorAxis = semiMajorAxis;
         this._semiMinorAxis = semiMinorAxis;
         this._ellipsoid = Ellipsoid.clone(ellipsoid, this._ellipsoid);
@@ -810,14 +806,8 @@
         this._stRotation = defaultValue(options.stRotation, 0.0);
         this._height = Math.max(extrudedHeight, height);
         this._granularity = granularity;
-<<<<<<< HEAD
         this._vertexFormat = VertexFormat.clone(vertexFormat, this._vertexFormat);
-        this._extrudedHeight = defaultValue(extrudedHeight, height);
-        this._extrude = extrude;
-=======
-        this._vertexFormat = VertexFormat.clone(vertexFormat);
         this._extrudedHeight = Math.min(extrudedHeight, height);
->>>>>>> 8a5c805b
         this._shadowVolume = defaultValue(options.shadowVolume, false);
         this._offsetAttribute = defaultValue(options.offsetAttribute, GeometryOffsetAttribute.NONE);
 
@@ -828,11 +818,7 @@
      * The number of elements used to pack the object into an array.
      * @type {Number}
      */
-<<<<<<< HEAD
-    EllipseGeometry.packedLength = Cartesian3.packedLength + Ellipsoid.packedLength + VertexFormat.packedLength + 10;
-=======
-    EllipseGeometry.packedLength = Cartesian3.packedLength + Ellipsoid.packedLength + VertexFormat.packedLength + 8;
->>>>>>> 8a5c805b
+    EllipseGeometry.packedLength = Cartesian3.packedLength + Ellipsoid.packedLength + VertexFormat.packedLength + 9;
 
     /**
      * Stores the provided instance into the provided array.
@@ -871,13 +857,9 @@
         array[startingIndex++] = value._height;
         array[startingIndex++] = value._granularity;
         array[startingIndex++] = value._extrudedHeight;
-<<<<<<< HEAD
         array[startingIndex++] = value._extrude ? 1.0 : 0.0;
         array[startingIndex++] = value._shadowVolume ? 1.0 : 0.0;
         array[startingIndex] = value._offsetAttribute;
-=======
-        array[startingIndex] = value._shadowVolume ? 1.0 : 0.0;
->>>>>>> 8a5c805b
 
         return array;
     };
@@ -933,13 +915,8 @@
         var height = array[startingIndex++];
         var granularity = array[startingIndex++];
         var extrudedHeight = array[startingIndex++];
-<<<<<<< HEAD
-        var extrude = array[startingIndex++] === 1.0;
         var shadowVolume = array[startingIndex++] === 1.0;
         var offsetAttribute = array[startingIndex];
-=======
-        var shadowVolume = array[startingIndex] === 1.0;
->>>>>>> 8a5c805b
 
         if (!defined(result)) {
             scratchOptions.height = height;

/*global define*/
define([
        '../Core/combine',
        '../Core/defaultValue',
        '../Core/destroyObject',
        '../Core/DeveloperError',
        '../Core/RuntimeError',
        '../Core/Color',
        '../Core/Math',
        '../Core/Intersect',
        '../Core/Occluder',
        '../Core/Ellipsoid',
        '../Core/Extent',
        '../Core/ExtentTessellator',
        '../Core/BoundingSphere',
        '../Core/Rectangle',
        '../Core/Cache',
        '../Core/Cartesian2',
        '../Core/Cartesian3',
        '../Core/Cartesian4',
        '../Core/Cartographic',
        '../Core/Matrix3',
        '../Core/Queue',
        '../Core/ComponentDatatype',
        '../Core/MeshFilters',
        '../Core/PrimitiveType',
        '../Core/CubeMapEllipsoidTessellator',
        '../Core/JulianDate',
        '../Core/Transforms',
        '../Renderer/BufferUsage',
        '../Renderer/CullFace',
        '../Renderer/DepthFunction',
        '../Renderer/PixelFormat',
        '../Renderer/RenderbufferFormat',
        './ImageryLayerCollection',
        './WebMercatorTilingScheme',
        './Projections',
        './Tile',
        './TileState',
        './SceneMode',
        './ViewportQuad',
        './EllipsoidSurface',
        '../Shaders/CentralBodyVS',
        '../Shaders/CentralBodyFS',
        '../Shaders/CentralBodyFSCommon',
        '../Shaders/CentralBodyVSDepth',
        '../Shaders/CentralBodyFSDepth',
        '../Shaders/CentralBodyVSFilter',
        '../Shaders/CentralBodyFSFilter',
        '../Shaders/CentralBodyVSPole',
        '../Shaders/CentralBodyFSPole',
        '../Shaders/GroundAtmosphere',
        '../Shaders/SkyAtmosphereFS',
        '../Shaders/SkyAtmosphereVS'
    ], function(
        combine,
        defaultValue,
        destroyObject,
        DeveloperError,
        RuntimeError,
        Color,
        CesiumMath,
        Intersect,
        Occluder,
        Ellipsoid,
        Extent,
        ExtentTessellator,
        BoundingSphere,
        Rectangle,
        Cache,
        Cartesian2,
        Cartesian3,
        Cartesian4,
        Cartographic,
        Matrix3,
        Queue,
        ComponentDatatype,
        MeshFilters,
        PrimitiveType,
        CubeMapEllipsoidTessellator,
        JulianDate,
        Transforms,
        BufferUsage,
        CullFace,
        DepthFunction,
        PixelFormat,
        RenderbufferFormat,
        ImageryLayerCollection,
        WebMercatorTilingScheme,
        Projections,
        Tile,
        TileState,
        SceneMode,
        ViewportQuad,
        EllipsoidSurface,
        CentralBodyVS,
        CentralBodyFS,
        CentralBodyFSCommon,
        CentralBodyVSDepth,
        CentralBodyFSDepth,
        CentralBodyVSFilter,
        CentralBodyFSFilter,
        CentralBodyVSPole,
        CentralBodyFSPole,
        GroundAtmosphere,
        SkyAtmosphereFS,
        SkyAtmosphereVS) {
    "use strict";

    /**
     * DOC_TBA
     *
     * @alias CentralBody
     * @constructor
     *
     * @param {Ellipsoid} [ellipsoid=Ellipsoid.WGS84] Determines the size and shape of the central body.
     * @param {TerrainProvider} terrainProvider DOC_TBA
     * @param {ImageryLayerCollection} [imageryLayerCollection=new ImageryLayerCollection()] DOC_TBA
     */
    var CentralBody = function(ellipsoid, terrainProvider, imageryLayerCollection) {
        ellipsoid = defaultValue(ellipsoid, Ellipsoid.WGS84);
        this._ellipsoid = ellipsoid;

        this._occluder = new Occluder(new BoundingSphere(Cartesian3.ZERO, ellipsoid.getMinimumRadius()), Cartesian3.ZERO);

        this._imageryLayerCollection = defaultValue(imageryLayerCollection, new ImageryLayerCollection());
        this._terrain = terrainProvider;
        this._surface = new EllipsoidSurface({
            terrainProvider : terrainProvider,
            imageryLayerCollection : this._imageryLayerCollection
        });

        this._spWithoutAtmosphere = undefined;
        this._spGroundFromSpace = undefined;
        this._spGroundFromAtmosphere = undefined;
        this._sp = undefined; // Reference to without-atmosphere, ground-from-space, or ground-from-atmosphere
        this._rsColor = undefined;

        this._spSkyFromSpace = undefined;
        this._spSkyFromAtmosphere = undefined;
        this._vaSky = undefined; // Reference to sky-from-space or sky-from-atmosphere
        this._spSky = undefined;
        this._rsSky = undefined;

        this._spDepth = undefined;
        this._vaDepth = undefined;
        this._rsDepth = undefined;

        this._quadH = undefined;
        this._quadV = undefined;

        this._fb = undefined;

        this._vaNorthPole = undefined;
        this._vaSouthPole = undefined;
        this._spPolesWithoutAtmosphere = undefined;
        this._spPolesGroundFromSpace = undefined;
        this._spPolesGroundFromAtmosphere = undefined;
        this._spPoles = undefined; // Reference to without-atmosphere, ground-from-space, or ground-from-atmosphere
        this._northPoleUniforms = undefined;
        this._southPoleUniforms = undefined;
        this._drawNorthPole = false;
        this._drawSouthPole = false;

        /**
         * Determines the color of the north pole. If the day tile provider imagery does not
         * extend over the north pole, it will be filled with this color before applying lighting.
         *
         * @type {Cartesian3}
         */
        this.northPoleColor = new Cartesian3(2.0 / 255.0, 6.0 / 255.0, 18.0 / 255.0);

        /**
         * Determines the color of the south pole. If the day tile provider imagery does not
         * extend over the south pole, it will be filled with this color before applying lighting.
         *
         * @type {Cartesian3}
         */
        this.southPoleColor = new Cartesian3(1.0, 1.0, 1.0);

        /**
         * Determines if the central body will be shown.
         *
         * @type {Boolean}
         * @default true
         */
        this.show = true;

        /**
         * Determines if the ground atmosphere will be shown.
         *
         * @type {Boolean}
         * @default false
         */
        this.showGroundAtmosphere = false;

        /**
         * Determines if the sky atmosphere will be shown.
         *
         * @type {Boolean}
         * @default false
         */
        this.showSkyAtmosphere = false;

        /**
         * <p>
         * Determines if the central body is affected by lighting, i.e., if sun light brightens the
         * day side of the globe, and and the night side appears dark.  When <code>true</code>, the
         * central body is affected by lighting; when <code>false</code>, the central body is uniformly
         * shaded with the day tile provider, i.e., no night lights, atmosphere, etc. are used.
         * </p>
         * <p>
         * The default is <code>true</code>.
         * </p>
         *
         * @default true
         */
        this.affectedByLighting = true;
        this._affectedByLighting = true;

        /**
         * The URL of the image to use as a night texture.  An asynchronous
         * request is made for the image at the next call to {@link CentralBody#update}.
         * The night texture is shown once the image is loaded and {@link CentralBody#showNight}
         * is <code>true</code>.
         * <br /><br />
         * Example day image:
         * <div align='center'>
         * <img src='../images/CentralBody.nightImageSource.jpg' width='512' height='256' />
         * <a href='http://visibleearth.nasa.gov/view_rec.php?id=1438'>NASA Visible Earth</a>.
         * Data courtesy Marc Imhoff of NASA GSFC and Christopher Elvidge of
         * NOAA NGDC. Image by Craig Mayhew and Robert Simmon, NASA GSFC.
         * </div>
         *
         * @type {String}
         *
         * @see CentralBody#showNight
         */
        this.nightImageSource = undefined;
        this._nightImageSource = undefined;
        this._nightTexture = undefined;

        /**
         * The URL of the image to use as a specular map; a single-channel image where zero indicates
         * land cover, and 255 indicates water.  An asynchronous request is made for the image
         * at the next call to {@link CentralBody#update}. The specular map is used once the
         * image is loaded and {@link CentralBody#showSpecular} is <code>true</code>.
         * <br /><br />
         * Example specular map:
         * <div align='center'>
         * <img src='../images/CentralBody.specularMapSource.jpg' width='512' height='256' />
         * <a href='http://planetpixelemporium.com/earth.html'>Planet Texture Maps</a>
         * </div>
         *
         * @type {String}
         *
         * @see CentralBody#showSpecular
         */
        this.specularMapSource = undefined;
        this._specularMapSource = undefined;
        this._specularTexture = undefined;

        /**
         * The URL of the image to use as a cloud map; a single-channel image where 255 indicates
         * cloud cover, and zero indicates no clouds.  An asynchronous request is made for the image
         * at the next call to {@link CentralBody#update}. The cloud map is shown once the
         * image is loaded and {@link CentralBody#showClouds} is <code>true</code>.
         * <br /><br />
         * Example cloud map:
         * <div align='center'>
         * <img src='../images/CentralBody.cloudsMapSource.jpg' width='512' height='256' />
         * <a href='http://planetpixelemporium.com/earth.html'>Planet Texture Maps</a>
         * </div>
         *
         * @type {String}
         *
         * @see CentralBody#showClouds
         */
        this.cloudsMapSource = undefined;
        this._cloudsMapSource = undefined;
        this._cloudsTexture = undefined;

        /**
         * The URL of the image to use as a bump map; a single-channel image where zero indicates
         * sea level, and 255 indicates maximum height.  An asynchronous request is made for the image
         * at the next call to {@link CentralBody#update}. The bump map is used once the
         * image is loaded and {@link CentralBody#showBumps} is <code>true</code>.
         * <br /><br />
         * Example bump map:
         * <div align='center'>
         * <img src='../images/CentralBody.bumpMapSource.jpg' width='512' height='256' />
         * <a href='http://planetpixelemporium.com/earth.html'>Planet Texture Maps</a>
         * </div>
         *
         * @type {String}
         *
         * @see CentralBody#showBumps
         */
        this.bumpMapSource = undefined;
        this._bumpMapSource = undefined;
        this._bumpTexture = undefined;

        /**
         * When <code>true</code>, textures from the imagery layer collection are shown on the central body.
         * <br /><br />
         * <div align='center'>
         * <img src='../images/CentralBody.showDay.jpg' width='400' height='300' />
         * </div>
         *
         * @type {Boolean}
         *
         * @see CentralBody#showNight
         *
         * @default true
         */
        this.showDay = true;
        this._defineShowDay = undefined;

        /**
         * When <code>true</code>, the night texture is shown on the side of the central body not illuminated by the sun.
         * The day and night textures are blended across the terminator using {@link CentralBody#dayNightBlendDelta}.
         * When <code>false</code>, the day textures are shown on the entire globe (if enabled).
         * <div align='center'>
         * <img src='../images/CentralBody.showNight.jpg' width='400' height='300' />
         * </div>
         *
         * @type {Boolean}
         *
         * @see CentralBody#nightImageSource
         * @see CentralBody#showDay
         * @see CentralBody#dayNightBlendDelta
         *
         * @default true
         *
         * @example
         * cb.showNight = true;
         * cb.nightImageSource = 'night.jpg';
         */
        this.showNight = true;
        this._defineShowNight = undefined;

        /**
         * When <code>true</code>, diffuse-lit clouds are shown on the central body.  When {@link CentralBody#showNight}
         * is also true, clouds on the dark side of the globe will fully or partially occlude the night texture.
         * <div align='center'>
         * <img src='../images/CentralBody.showClouds.jpg' width='400' height='300' />
         * </div>
         *
         * @type {Boolean}
         *
         * @see CentralBody#cloudsMapSource
         * @see CentralBody#showCloudShadows
         * @see CentralBody#showNight
         *
         * @default true
         *
         * @example
         * cb.showClouds = true;
         * cb.cloudsMapSource = 'clouds.jpg';
         */
        this.showClouds = true;
        this._defineShowClouds = undefined;

        /**
         * When <code>true</code>, clouds on the daytime side of the globe cast approximate shadows.  The
         * shadows can be shown with or without the clouds themselves, which are controlled with
         * {@link CentralBody#showClouds}.
         * <div align='center'>
         * <table border='0' cellpadding='5'><tr>
         * <td align='center'><code>true</code><br/><img src='../images/CentralBody.showCloudShadows.true.jpg' width='250' height='188' /></td>
         * <td align='center'><code>false</code><br/><img src='../images/CentralBody.showCloudShadows.false.jpg' width='250' height='188' /></td>
         * </tr></table>
         * </div>
         *
         * @type {Boolean}
         *
         * @see CentralBody#cloudsMapSource
         * @see CentralBody#showClouds
         *
         * @default true
         *
         * @example
         * cb.showClouds = true;
         * cb.showCloudShadows = true;
         * cb.cloudsMapSource = 'clouds.jpg';
         */
        this.showCloudShadows = true;
        this._defineShowCloudShadows = undefined;

        /**
         * When <code>true</code>, a specular map (also called a gloss map) is used so only the ocean receives specular light.
         * <div align='center'>
         * <table border='0' cellpadding='5'><tr>
         * <td align='center'><code>true</code><br/><img src='../images/CentralBody.showSpecular.true.jpg' width='250' height='188' /></td>
         * <td align='center'><code>false</code><br/><img src='../images/CentralBody.showSpecular.false.jpg' width='250' height='188' /></td>
         * </tr></table>
         * </div>
         *
         * @type {Boolean}
         *
         * @see CentralBody#specularMapSource
         *
         * @default true
         *
         * @example
         * cb.showSpecular = true;
         * cb.specularMapSource = 'specular.jpg';
         */
        this.showSpecular = true;
        this._defineShowSpecular = undefined;

        /**
         * When <code>true</code>, a bump map is used to add lighting detail to the mountainous areas of the central body.
         * This gives the appearance of extra geometric complexity even though the central body is still a smooth ellipsoid.
         * The apparent steepness of the mountains is controlled by {@link CentralBody#bumpMapNormalZ}.
         * <div align='center'>
         * <table border='0' cellpadding='5'><tr>
         * <td align='center'><code>true</code><br/><img src='../images/CentralBody.showBumps.true.jpg' width='250' height='188' /></td>
         * <td align='center'><code>false</code><br/><img src='../images/CentralBody.showBumps.false.jpg' width='250' height='188' /></td>
         * </tr></table>
         * </div>
         *
         * @type {Boolean}
         *
         * @see CentralBody#bumpMapSource
         * @see CentralBody#bumpMapNormalZ
         *
         * @default true
         *
         * @example
         * cb.showBumps = true;
         * cb.bumpMapSource = 'bump.jpg';
         */
        this.showBumps = true;
        this._defineShowBumps = undefined;

        /**
         * When <code>true</code>, shows a line on the central body where day meets night.
         * <div align='center'>
         * <img src='../images/CentralBody.showTerminator.jpg' width='400' height='300' />
         * </div>
         *
         * @type {Boolean}
         *
         * @see CentralBody#showNight
         * @see CentralBody#dayNightBlendDelta
         *
         * @default false
         */
        this.showTerminator = false;
        this._defineShowTerminator = undefined;

        /**
         * When {@link CentralBody#showBumps} is <code>true</code>, <code>bumpMapNormalZ</code> controls the
         * apparent steepness of the mountains.  A value less than one over-exaggerates the steepness; a value greater
         * than one under-exaggerates, making mountains less noticeable.
         * <div align='center'>
         * <table border='0' cellpadding='5'><tr>
         * <td align='center'><code>0.25</code><br/><img src='../images/Centralbody.bumpMapNormalZ.025.jpg' width='250' height='188' /></td>
         * <td align='center'><code>1.25</code><br/><img src='../images/Centralbody.bumpMapNormalZ.125.jpg' width='250' height='188' /></td>
         * </tr></table>
         * </div>
         *
         * @type {Number}
         *
         * @see CentralBody#showBumps
         *
         * @default 0.5
         *
         * @example
         * cb.showBumps = true;
         * cb.bumpMapSource = 'bump.jpg';
         * cb.bumpMapNormalZ = 1.0;
         */
        this.bumpMapNormalZ = 0.5;

        /**
         * When {@link CentralBody#showDay} and {@link CentralBody#showNight} are both <code>true</code>,
         * <code>dayNightBlendDelta</code> determines the size of the blend region surrounding the terminator (where day
         * meets night).  A value of zero indicates a sharp transition without blending; a larger value creates a linearly
         * blended region based on the diffuse lighting component:  <code>-dayNightBlendDelta &lt; diffuse &lt; dayNightBlendDelta</code>.
         * <div align='center'>
         * <table border='0' cellpadding='5'><tr>
         * <td align='center'><code>0.0</code><br/><img src='../images/Centralbody.dayNightBlendDelta.0.jpg' width='250' height='188' /></td>
         * <td align='center'><code>0.05</code><br/><img src='../images/Centralbody.dayNightBlendDelta.05.jpg' width='250' height='188' /></td>
         * </tr></table>
         * </div>
         *
         * @type {Number}
         *
         * @see CentralBody#showDay
         * @see CentralBody#showNight
         * @see CentralBody#showTerminator
         *
         * @default 0.05
         *
         * @example
         * cb.showDay = true;
         * cb.showNight = true;
         * cb.nightImageSource = 'night.jpg';
         * cb.dayNightBlendDelta = 0.0;  // Sharp transition
         */
        this.dayNightBlendDelta = 0.05;

        /**
         * Changes the intensity of the night texture. A value of 1.0 is the same intensity as night texture.
         * A value less than 1.0 makes the night texture darker. A value greater than 1.0 makes the night texture
         * brighter. The default value is 2.0.
         *
         * @type {Number}
         *
         * @default 2.0
         */
        this.nightIntensity = 2.0;

        /**
         * The current morph transition time between 2D/Columbus View and 3D,
         * with 0.0 being 2D or Columbus View and 1.0 being 3D.
         *
         * @type Number
         *
         * @default 1.0
         */
        this.morphTime = 1.0;

        this._mode = SceneMode.SCENE3D;
        this._projection = undefined;

        this._fCameraHeight = undefined;
        this._fCameraHeight2 = undefined;
        this._outerRadius = ellipsoid.getRadii().multiplyByScalar(1.025).getMaximumComponent();

        // TODO: Do we want to expose any of these atmosphere constants?
        var Kr = 0.0025;
        var Kr4PI = Kr * 4.0 * Math.PI;
        var Km = 0.0015;
        var Km4PI = Km * 4.0 * Math.PI;
        var ESun = 15.0;
        var g = -0.95;
        var innerRadius = ellipsoid.getRadii().getMaximumComponent();
        var rayleighScaleDepth = 0.25;
        var inverseWaveLength = {
            x : 1.0 / Math.pow(0.650, 4.0), // Red
            y : 1.0 / Math.pow(0.570, 4.0), // Green
            z : 1.0 / Math.pow(0.475, 4.0) // Blue
        };

        this._minGroundFromAtmosphereHeight = 6378500.0; // from experimentation / where shader fails due to precision errors
        this._startFadeGroundFromAtmosphere = this._minGroundFromAtmosphereHeight + 1000;

        var that = this;

        var atmosphereUniforms = {
            v3InvWavelength : function() {
                return inverseWaveLength;
            },
            fCameraHeight : function() {
                return that._fCameraHeight;
            },
            fCameraHeight2 : function() {
                return that._fCameraHeight2;
            },
            fOuterRadius : function() {
                return that._outerRadius;
            },
            fOuterRadius2 : function() {
                return that._outerRadius * that._outerRadius;
            },
            fInnerRadius : function() {
                return innerRadius;
            },
            fInnerRadius2 : function() {
                return innerRadius * innerRadius;
            },
            fKrESun : function() {
                return Kr * ESun;
            },
            fKmESun : function() {
                return Km * ESun;
            },
            fKr4PI : function() {
                return Kr4PI;
            },
            fKm4PI : function() {
                return Km4PI;
            },
            fScale : function() {
                return 1.0 / (that._outerRadius - innerRadius);
            },
            fScaleDepth : function() {
                return rayleighScaleDepth;
            },
            fScaleOverScaleDepth : function() {
                return (1.0 / (that._outerRadius - innerRadius)) / rayleighScaleDepth;
            },
            g : function() {
                return g;
            },
            g2 : function() {
                return g * g;
            },
            fMinGroundFromAtmosphereHeight : function() {
                return that._minGroundFromAtmosphereHeight;
            },
            fstartFadeGroundFromAtmosphere : function() {
                return that._startFadeGroundFromAtmosphere;
            }
        };

        var uniforms = {
            u_nightTexture : function() {
                return that._nightTexture;
            },
            u_cloudMap : function() {
                return that._cloudsTexture;
            },
            u_specularMap : function() {
                return that._specularTexture;
            },
            u_bumpMap : function() {
                return that._bumpTexture;
            },
            u_bumpMapResoltuion : function() {
                return {
                    x : 1.0 / that._bumpTexture.getWidth(),
                    y : 1.0 / that._bumpTexture.getHeight()
                };
            },
            u_bumpMapNormalZ : function() {
                return that.bumpMapNormalZ;
            },
            u_dayNightBlendDelta : function() {
                return that.dayNightBlendDelta;
            },
            u_nightIntensity : function() {
                return that.nightIntensity;
            },
            u_mode : function() {
                return that._mode;
            },
            u_morphTime : function() {
                return that.morphTime;
            }
        };

        // PERFORMANCE_IDEA:  Only combine these if showing the atmosphere.  Maybe this is too much of a micro-optimization.
        // http://jsperf.com/object-property-access-propcount
        this._drawUniforms = combine(uniforms, atmosphereUniforms);
    };

    CentralBody.prototype._attributeIndices = {
        position3D : 0,
        textureCoordinates : 1,
        position2D : 2
    };

    /**
     * Gets an ellipsoid describing the shape of this central body.
     *
     * @memberof CentralBody
     *
     * @return {Ellipsoid}
     */
    CentralBody.prototype.getEllipsoid = function() {
        return this._ellipsoid;
    };

<<<<<<< HEAD
    /**
     * Gets the collection of image layers that will be rendered on this central body.
     *
     * @returns {ImageryLayerCollection}
     */
    CentralBody.prototype.getImageLayers = function() {
        return this._imageryLayerCollection;
=======
    CentralBody._isModeTransition = function(oldMode, newMode) {
        // SCENE2D, COLUMBUS_VIEW, and MORPHING use the same rendering path, so a
        // transition only occurs when switching from/to SCENE3D
        return ((oldMode !== newMode) &&
                ((oldMode === SceneMode.SCENE3D) ||
                 (newMode === SceneMode.SCENE3D)));
    };

    CentralBody.prototype._prefetchImages = function() {
        var limit = Math.max(Math.min(this._prefetchLimit, this._dayTileProvider.zoomMax), this._dayTileProvider.zoomMin);
        var stack = [this._rootTile];
        while (stack.length !== 0) {
            var tile = stack.pop();

            if (tile.zoom < limit) {
                this._processTile(tile);
                stack = stack.concat(tile.getChildren());
            } else if (tile.zoom === limit) {
                this._processTile(tile);
            }
        }
    };

    CentralBody.prototype._createTextureCache = function(context) {
        var pool = this._texturePool = new Texture2DPool(context);

        var fetch = function(tile) {
            var texture = pool.createTexture2D({
                width : tile.image.width,
                height : tile.image.height,
                pixelFormat : PixelFormat.RGB
            });
            return texture;
        };

        var remove = function(tile) {
            tile.texture = tile.texture && tile.texture.destroy();
            tile._extentVA = tile._extentVA && tile._extentVA.destroy();
            tile.projection = undefined;
            tile.state = TileState.READY;
        };

        var policy = new TileTextureCachePolicy({
            fetchFunc : fetch,
            removeFunc : remove,
            limit : this._textureCacheLimit
        });
        this._textureCache = new Cache(policy);
    };

    CentralBody.prototype._fetchImage = function(tile) {
        var that = this;
        var onload = function() {
            tile.state = TileState.IMAGE_LOADED;
        };
        var onerror = function() {
            tile._failCount = (tile._failCount) ? tile._failCount + 1 : 1;
            ++that._tileFailCount;
            that._lastFailedTime = new JulianDate();
            tile.state = TileState.IMAGE_FAILED;
        };
        var oninvalid = function() {
            tile.state = TileState.IMAGE_INVALID;
        };
        return this._dayTileProvider.loadTileImage(tile, onload, onerror, oninvalid);
    };

    CentralBody.prototype._getTileBoundingSphere = function(tile, sceneState) {
        if (sceneState.mode === SceneMode.SCENE3D) {
            return tile.get3DBoundingSphere();
        } else if (sceneState.mode === SceneMode.COLUMBUS_VIEW) {
            var boundingVolume = tile.get2DBoundingSphere(sceneState.scene2D.projection).clone();
            boundingVolume.center = new Cartesian3(0.0, boundingVolume.center.x, boundingVolume.center.y);
            return boundingVolume;
        } else {
            return tile.computeMorphBounds(this.morphTime, sceneState.scene2D.projection);
        }
    };

    CentralBody.prototype._cull = function(tile, sceneState) {
        if (sceneState.mode === SceneMode.SCENE2D) {
            var bRect = tile.get2DBoundingRectangle(sceneState.scene2D.projection);

            var frustum = sceneState.camera.frustum;
            var position = sceneState.camera.position;
            var up = sceneState.camera.up;
            var right = sceneState.camera.right;

            var width = frustum.right - frustum.left;
            var height = frustum.top - frustum.bottom;

            var lowerLeft = position.add(right.multiplyByScalar(frustum.left));
            lowerLeft = lowerLeft.add(up.multiplyByScalar(frustum.bottom));
            var upperLeft = lowerLeft.add(up.multiplyByScalar(height));
            var upperRight = upperLeft.add(right.multiplyByScalar(width));
            var lowerRight = upperRight.add(up.multiplyByScalar(-height));

            var x = Math.min(lowerLeft.x, lowerRight.x, upperLeft.x, upperRight.x);
            var y = Math.min(lowerLeft.y, lowerRight.y, upperLeft.y, upperRight.y);
            var w = Math.max(lowerLeft.x, lowerRight.x, upperLeft.x, upperRight.x) - x;
            var h = Math.max(lowerLeft.y, lowerRight.y, upperLeft.y, upperRight.y) - y;

            var fRect = new Rectangle(x, y, w, h);

            return !Rectangle.rectangleRectangleIntersect(bRect, fRect);
        }

        var boundingVolume = this._getTileBoundingSphere(tile, sceneState);
        if (sceneState.camera.getVisibility(boundingVolume, BoundingSphere.planeSphereIntersect) === Intersect.OUTSIDE) {
            return true;
        }

        if (sceneState.mode === SceneMode.SCENE3D) {
            var occludeePoint = tile.getOccludeePoint();
            var occluder = this._occluder;
            return (occludeePoint && !occluder.isVisible(new BoundingSphere(occludeePoint, 0.0))) || !occluder.isVisible(boundingVolume);
        }

        return false;
    };

    CentralBody.prototype._throttleImages = function(sceneState) {
        for ( var i = 0, len = this._imageQueue.length; i < len && i < this._imageThrottleLimit; ++i) {
            var tile = this._imageQueue.dequeue();

            if (this._cull(tile, sceneState)) {
                tile.state = TileState.READY;
                continue;
            }

            if (this._dayTileProvider.zoomMin !== 0 && tile.zoom === 0 && tile.x === 0 && tile.y === 0) {
                tile.image = this._createBaseTile();
                tile.projection = Projections.WGS84; // no need to re-project
                tile.state = TileState.IMAGE_LOADED;
            } else {
                tile.image = this._fetchImage(tile);
                if (!tile.projection) {
                    tile.projection = this._dayTileProvider.projection;
                }
            }
        }
    };

    CentralBody.prototype._createBaseTile = function() {
        // Some tile servers, like Bing, don't have a base image for the entire central body.
        // Create a 1x1 image that will never get rendered.
        var canvas = document.createElement('canvas');
        canvas.width = 1.0;
        canvas.height = 1.0;

        return canvas;
    };

    CentralBody.prototype._throttleReprojection = function(sceneState) {
        for ( var i = 0, len = this._reprojectQueue.length; i < len && i < this._reprojectThrottleLimit; ++i) {
            var tile = this._reprojectQueue.dequeue();

            if (this._cull(tile, sceneState)) {
                tile.image = undefined;
                tile.state = TileState.READY;
                continue;
            }

            tile.image = tile.projection.toWgs84(tile.extent, tile.image);
            tile.state = TileState.REPROJECTED;
            tile.projection = Projections.WGS84;
        }
    };

    CentralBody.prototype._throttleTextures = function(context, sceneState) {
        for ( var i = 0, len = this._textureQueue.length; i < len && i < this._textureThrottleLimit; ++i) {
            var tile = this._textureQueue.dequeue();

            if (this._cull(tile, sceneState) || !tile.image) {
                tile.image = undefined;
                tile.state = TileState.READY;
                continue;
            }

            tile.texture = this._textureCache.find(tile);
            tile.texture.copyFrom(tile.image);
            tile.texture.generateMipmap(MipmapHint.NICEST);
            tile.texture.setSampler({
                wrapS : TextureWrap.CLAMP,
                wrapT : TextureWrap.CLAMP,
                minificationFilter : TextureMinificationFilter.LINEAR_MIPMAP_LINEAR,
                magnificationFilter : TextureMagnificationFilter.LINEAR,
                maximumAnisotropy : context.getMaximumTextureFilterAnisotropy() || 8 // TODO: Remove Chrome work around
            });
            tile.state = TileState.TEXTURE_LOADED;
            tile.image = undefined;
        }
    };

    CentralBody.prototype._processTile = function(tile) {
        if (this._imageQueue.contains(tile) || this._reprojectQueue.contains(tile) || this._textureQueue.contains(tile)) {
            return;
        }

        var maxFailed = this._tileFailCount > this._maxTileFailCount;
        var requestFailed = tile.state === TileState.IMAGE_FAILED && tile._failCount < this._maxTileFailCount;
        var maxTimePassed = this._lastFailedTime && this._lastFailedTime.getSecondsDifference(new JulianDate()) >= this.failedTileRetryTime;
        var retry = maxTimePassed || (requestFailed && !maxFailed);

        // check if tile needs to load image
        if (!tile.state || tile.state === TileState.READY) {
            this._imageQueue.enqueue(tile);
            tile.state = TileState.IMAGE_LOADING;
        } else if (tile.state === TileState.IMAGE_LOADED) {
            // or re-project the image
            this._reprojectQueue.enqueue(tile);
            tile.state = TileState.REPROJECTING;
        } else if (tile.state === TileState.REPROJECTED) {
            // or copy to a texture
            this._textureQueue.enqueue(tile);
            tile.state = TileState.TEXTURE_LOADING;
        } else if (retry) {
            // or retry a failed image
            if (maxTimePassed) {
                tile._failCount = 0;
                this._tileFailCount = 0;
            }
            this._imageQueue.enqueue(tile);
            tile.state = TileState.IMAGE_LOADING;
        } else if (tile.state === TileState.IMAGE_INVALID && tile.image) {
            // or release invalid image if there is one
            tile.image = undefined;
        }
    };

    CentralBody.prototype._enqueueTile = function(tile, context, sceneState) {
        if (this._renderQueue.contains(tile)) {
            return;
        }

        var mode = sceneState.mode;
        var projection = sceneState.scene2D.projection;

        // create vertex array the first time it is needed or when morphing
        if (!tile._extentVA ||
            tile._extentVA.isDestroyed() ||
            CentralBody._isModeTransition(this._mode, mode) ||
            tile._mode !== mode ||
            this._projection !== projection) {
            tile._extentVA = tile._extentVA && tile._extentVA.destroy();

            var ellipsoid = this._ellipsoid;
            var rtc = tile.get3DBoundingSphere().center;
            var projectedRTC = tile.get2DBoundingSphere(projection).center.clone();

            var gran = (tile.zoom > 0) ? 0.05 * (1.0 / tile.zoom * 2.0) : 0.05; // seems like a good value after testing it for what looks good

            var typedArray;
            var buffer;
            var stride;
            var attributes;
            var indexBuffer;
            var datatype = ComponentDatatype.FLOAT;
            var usage = BufferUsage.STATIC_DRAW;

            if (mode === SceneMode.SCENE3D) {
                var buffers = ExtentTessellator.computeBuffers({
                    ellipsoid : ellipsoid,
                    extent : tile.extent,
                    granularity : gran,
                    generateTextureCoords : true,
                    interleave : true,
                    relativeToCenter : rtc
                });

                typedArray = datatype.toTypedArray(buffers.vertices);
                buffer = context.createVertexBuffer(typedArray, usage);
                stride = 5 * datatype.sizeInBytes;
                attributes = [{
                    index : attributeIndices.position3D,
                    vertexBuffer : buffer,
                    componentDatatype : datatype,
                    componentsPerAttribute : 3,
                    offsetInBytes : 0,
                    strideInBytes : stride
                }, {
                    index : attributeIndices.textureCoordinates,
                    vertexBuffer : buffer,
                    componentDatatype : datatype,
                    componentsPerAttribute : 2,
                    offsetInBytes : 3 * datatype.sizeInBytes,
                    strideInBytes : stride
                }, {
                    index : attributeIndices.position2D,
                    value : [0.0, 0.0]
                }];
                indexBuffer = context.createIndexBuffer(new Uint16Array(buffers.indices), usage, IndexDatatype.UNSIGNED_SHORT);
            } else {
                var vertices = [];
                var width = tile.extent.east - tile.extent.west;
                var height = tile.extent.north - tile.extent.south;
                var lonScalar = 1.0 / width;
                var latScalar = 1.0 / height;

                var mesh = PlaneTessellator.compute({
                    resolution : {
                        x : Math.max(Math.ceil(width / gran), 2.0),
                        y : Math.max(Math.ceil(height / gran), 2.0)
                    },
                    onInterpolation : function(time) {
                        var lonLat = new Cartographic(
                                CesiumMath.lerp(tile.extent.west, tile.extent.east, time.x),
                                CesiumMath.lerp(tile.extent.south, tile.extent.north, time.y));

                        var p = ellipsoid.cartographicToCartesian(lonLat).subtract(rtc);
                        vertices.push(p.x, p.y, p.z);

                        var u = (lonLat.longitude - tile.extent.west) * lonScalar;
                        var v = (lonLat.latitude - tile.extent.south) * latScalar;
                        vertices.push(u, v);

                        // TODO: This will not work if the projection's ellipsoid is different
                        // than the central body's ellipsoid.  Throw an exception?
                        var projectedLonLat = projection.project(lonLat).subtract(projectedRTC);
                        vertices.push(projectedLonLat.x, projectedLonLat.y);
                    }
                });

                typedArray = datatype.toTypedArray(vertices);
                buffer = context.createVertexBuffer(typedArray, usage);
                stride = 7 * datatype.sizeInBytes;
                attributes = [{
                    index : attributeIndices.position3D,
                    vertexBuffer : buffer,
                    componentDatatype : datatype,
                    componentsPerAttribute : 3,
                    offsetInBytes : 0,
                    strideInBytes : stride
                }, {
                    index : attributeIndices.textureCoordinates,
                    vertexBuffer : buffer,
                    componentDatatype : datatype,
                    componentsPerAttribute : 2,
                    offsetInBytes : 3 * datatype.sizeInBytes,
                    strideInBytes : stride
                }, {
                    index : attributeIndices.position2D,
                    vertexBuffer : buffer,
                    componentDatatype : datatype,
                    componentsPerAttribute : 2,
                    offsetInBytes : 5 * datatype.sizeInBytes,
                    strideInBytes : stride
                }];

                indexBuffer = context.createIndexBuffer(new Uint16Array(mesh.indexLists[0].values), usage, IndexDatatype.UNSIGNED_SHORT);
            }

            tile._extentVA = context.createVertexArray(attributes, indexBuffer);

            var intensity = (this._dayTileProvider && this._dayTileProvider.getIntensity && this._dayTileProvider.getIntensity(tile)) || 0.0;
            var drawUniforms = {
                u_dayTexture : function() {
                    return tile.texture;
                },
                u_center3D : function() {
                    return rtc;
                },
                u_center2D : function() {
                    return (projectedRTC) ? Cartesian2.fromCartesian3(projectedRTC) : Cartesian2.ZERO;
                },
                u_modifiedModelView : function() {
                    return tile.modelView;
                },
                u_dayIntensity : function() {
                    return intensity;
                },
                u_mode : function() {
                    return tile.mode;
                }
            };
            tile._drawUniforms = combine(drawUniforms, this._drawUniforms);

            tile._mode = mode;
        }
        this._renderQueue.enqueue(tile);
    };

    CentralBody.prototype._createTileDistanceFunction = function(sceneState, width, height) {
        var provider = this._dayTileProvider;
        if (typeof provider === 'undefined') {
            return undefined;
        }

        if (sceneState.mode === SceneMode.SCENE2D) {
            return undefined;
        }

        var frustum = sceneState.camera.frustum;
        var extent = provider.maxExtent;

        var pixelSizePerDistance = 2.0 * Math.tan(frustum.fovy * 0.5);
        if (height > width * frustum.aspectRatio) {
            pixelSizePerDistance /= height;
        } else {
            pixelSizePerDistance /= width;
        }

        var invPixelSizePerDistance = 1.0 / pixelSizePerDistance;
        var texelHeight = (extent.north - extent.south) / provider.tileHeight;
        var texelWidth = (extent.east - extent.west) / provider.tileWidth;
        var texelSize = (texelWidth > texelHeight) ? texelWidth : texelHeight;
        var dmin = texelSize * invPixelSizePerDistance;
        dmin *= this._ellipsoid.getMaximumRadius();

        return function(zoom, pixelError) {
            return (dmin / pixelError) * Math.exp(-0.693147181 * zoom);
        };
    };

    CentralBody.prototype._refine3D = function(tile, context, sceneState) {
        var provider = this._dayTileProvider;
        if (typeof provider === 'undefined') {
            return false;
        }

        if (tile.zoom < provider.zoomMin) {
            return true;
        }

        if (typeof this._minTileDistance === 'undefined') {
            return false;
        }

        var boundingVolume = this._getTileBoundingSphere(tile, sceneState);
        var cameraPosition = sceneState.camera.getPositionWC();
        var direction = sceneState.camera.getDirectionWC();

        var texturePixelError = (this.pixelError3D !== 'undefined' && this.pixelError3D > 0.0) ? this.pixelError3D : 1.0;
        var dmin = this._minTileDistance(tile.zoom, texturePixelError);

        var toCenter = boundingVolume.center.subtract(cameraPosition);
        var toSphere = toCenter.normalize().multiplyByScalar(toCenter.magnitude() - boundingVolume.radius);
        var distance = direction.multiplyByScalar(direction.dot(toSphere)).magnitude();

        if (distance > 0.0 && distance < dmin) {
            return true;
        }

        return false;
    };

    CentralBody.prototype._refine2D = function(tile, context, sceneState) {
        var camera = sceneState.camera;
        var frustum = camera.frustum;
        var pixelError = this.pixelError2D;
        var provider = this._dayTileProvider;

        var projection = sceneState.scene2D.projection;
        var viewport = context.getViewport();
        var viewportWidth = viewport.width;
        var viewportHeight = viewport.height;

        if (typeof provider === 'undefined') {
            return false;
        }

        if (tile.zoom < provider.zoomMin) {
            return true;
        }

        var texturePixelError = (pixelError > 0.0) ? pixelError : 1.0;

        var tileWidth, tileHeight;
        if (tile.texture && !tile.texture.isDestroyed()) {
            tileWidth = tile.texture.getWidth();
            tileHeight = tile.texture.getHeight();
        } else if (tile.image && typeof tile.image.width !== 'undefined') {
            tileWidth = tile.image.width;
            tileHeight = tile.image.height;
        } else {
            tileWidth = provider.tileWidth;
            tileHeight = provider.tileHeight;
        }

        var a = projection.project(new Cartographic(tile.extent.west, tile.extent.north));
        var b = projection.project(new Cartographic(tile.extent.east, tile.extent.south));
        var diagonal = a.subtract(b);
        var texelSize = Math.max(diagonal.x, diagonal.y) / Math.max(tileWidth, tileHeight);
        var pixelSize = Math.max(frustum.top - frustum.bottom, frustum.right - frustum.left) / Math.max(viewportWidth, viewportHeight);

        if (texelSize > pixelSize * texturePixelError) {
            return true;
        }

        return false;
>>>>>>> 76cfbcb3
    };

    CentralBody.prototype._isModeTransition = function(oldMode, newMode) {
        // SCENE2D, COLUMBUS_VIEW, and MORPHING use the same rendering path, so a
        // transition only occurs when switching from/to SCENE3D
        return oldMode !== newMode && (oldMode === SceneMode.SCENE3D || newMode === SceneMode.SCENE3D);
    };

    CentralBody.prototype._createScissorRectangle = function(description) {
        var quad = description.quad;

        var upperLeft = new Cartesian3(quad[0], quad[1], quad[2]);
        var lowerLeft = new Cartesian3(quad[3], quad[4], quad[5]);
        var upperRight = new Cartesian3(quad[6], quad[7], quad[8]);
        var lowerRight = new Cartesian3(quad[9], quad[10], quad[11]);

        var mvp = description.modelViewProjection;
        var vt = description.viewportTransformation;

        var diag1 = upperRight.subtract(lowerLeft);
        var diag2 = upperLeft.subtract(lowerRight);

        var diag1Length = diag1.magnitude();
        var diag2Length = diag2.magnitude();

        var halfWidth = Math.max(diag1Length, diag2Length) * 0.5;
        var halfHeight = halfWidth;

<<<<<<< HEAD
        return new Rectangle(Math.floor(centerClip.x) - radius,
                             Math.floor(centerClip.y) - radius,
                             diameter,
                             diameter);
=======
        var center = lowerLeft.add(diag1.normalize().multiplyByScalar(diag1Length * 0.5));

        var camera = description.sceneState.camera;
        var nearCenter = camera.position.add(camera.direction.multiplyByScalar(camera.frustum.near));

        if (camera.direction.dot(center.subtract(nearCenter)) < 0) {
            center = center.subtract(nearCenter);
            var centerProjN = camera.direction.multiplyByScalar(camera.direction.dot(center));
            var centerRejN = center.subtract(centerProjN);
            center = nearCenter.add(centerRejN);
        }

        lowerLeft = center.add(camera.up.multiplyByScalar(-halfHeight)).add(camera.right.multiplyByScalar(-halfWidth));
        lowerLeft = Transforms.pointToWindowCoordinates(mvp, vt, lowerLeft);
        upperRight = center.add(camera.up.multiplyByScalar(halfHeight)).add(camera.right.multiplyByScalar(halfWidth));
        upperRight = Transforms.pointToWindowCoordinates(mvp, vt, upperRight);

        lowerLeft.x = Math.max(0.0, Math.min(lowerLeft.x, description.width));
        lowerLeft.y = Math.max(0.0, Math.min(lowerLeft.y, description.height));
        upperRight.x = Math.max(0.0, Math.min(upperRight.x, description.width));
        upperRight.y = Math.max(0.0, Math.min(upperRight.y, description.height));

        var x = Math.floor(lowerLeft.x);
        var y = Math.floor(lowerLeft.y);
        var width = Math.ceil(upperRight.x) - x;
        var height = Math.ceil(upperRight.y) - y;

        return new Rectangle(x, y, width, height);
>>>>>>> 76cfbcb3
    };

    CentralBody.prototype._computeDepthQuad = function(sceneState) {
        var radii = this._ellipsoid.getRadii();
        var p = sceneState.camera.getPositionWC();

        // Find the corresponding position in the scaled space of the ellipsoid.
        var q = this._ellipsoid.getOneOverRadii().multiplyComponents(p);

        var qMagnitude = q.magnitude();
        var qUnit = q.normalize();

        // Determine the east and north directions at q.
        var eUnit = Cartesian3.UNIT_Z.cross(q).normalize();
        var nUnit = qUnit.cross(eUnit).normalize();

        // Determine the radius of the 'limb' of the ellipsoid.
        var wMagnitude = Math.sqrt(q.magnitudeSquared() - 1.0);

        // Compute the center and offsets.
        var center = qUnit.multiplyByScalar(1.0 / qMagnitude);
        var scalar = wMagnitude / qMagnitude;
        var eastOffset = eUnit.multiplyByScalar(scalar);
        var northOffset = nUnit.multiplyByScalar(scalar);

        // A conservative measure for the longitudes would be to use the min/max longitudes of the bounding frustum.
        var upperLeft = radii.multiplyComponents(center.add(northOffset).subtract(eastOffset));
        var upperRight = radii.multiplyComponents(center.add(northOffset).add(eastOffset));
        var lowerLeft = radii.multiplyComponents(center.subtract(northOffset).subtract(eastOffset));
        var lowerRight = radii.multiplyComponents(center.subtract(northOffset).add(eastOffset));
        return [upperLeft.x, upperLeft.y, upperLeft.z, lowerLeft.x, lowerLeft.y, lowerLeft.z, upperRight.x, upperRight.y, upperRight.z, lowerRight.x, lowerRight.y, lowerRight.z];
    };

    CentralBody.prototype._computePoleQuad = function(sceneState, maxLat, maxGivenLat, viewProjMatrix, viewportTransformation) {
        var pt1 = this._ellipsoid.cartographicToCartesian(new Cartographic(0.0, maxGivenLat));
        var pt2 = this._ellipsoid.cartographicToCartesian(new Cartographic(Math.PI, maxGivenLat));
        var radius = pt1.subtract(pt2).magnitude() * 0.5;

        var center = this._ellipsoid.cartographicToCartesian(new Cartographic(0.0, maxLat));

        var right;
        var dir = sceneState.camera.direction;
        if (1.0 - Cartesian3.UNIT_Z.negate().dot(dir) < CesiumMath.EPSILON6) {
            right = Cartesian3.UNIT_X;
        } else {
            right = dir.cross(Cartesian3.UNIT_Z).normalize();
        }

        var screenRight = center.add(right.multiplyByScalar(radius));
        var screenUp = center.add(Cartesian3.UNIT_Z.cross(right).normalize().multiplyByScalar(radius));

        center = Transforms.pointToWindowCoordinates(viewProjMatrix, viewportTransformation, center);
        screenRight = Transforms.pointToWindowCoordinates(viewProjMatrix, viewportTransformation, screenRight);
        screenUp = Transforms.pointToWindowCoordinates(viewProjMatrix, viewportTransformation, screenUp);

        var halfWidth = Math.floor(Math.max(screenUp.subtract(center).magnitude(), screenRight.subtract(center).magnitude()));
        var halfHeight = halfWidth;

        return new Rectangle(Math.floor(center.x) - halfWidth,
                Math.floor(center.y) - halfHeight,
                halfWidth * 2.0,
                halfHeight * 2.0);
    };

    function getBaseLayer(centralBody) {
        return centralBody._imageryLayerCollection.get(0);
    }

    CentralBody.prototype._fillPoles = function(context, sceneState) {
        var baseLayer = getBaseLayer(this);
        if (typeof baseLayer === 'undefined' || sceneState.mode !== SceneMode.SCENE3D) {
            return;
        }

        var baseImageryProvider = baseLayer.imageryProvider;
        if (!baseImageryProvider.ready) {
            return;
        }
        var baseImageryProviderMaxExtent = baseImageryProvider.extent;

        var viewProjMatrix = context.getUniformState().getViewProjection();
        var viewportTransformation = context.getUniformState().getViewportTransformation();
        var latitudeExtension = 0.05;

        var extent;
        var boundingVolume;
        var frustumCull;
        var occludeePoint;
        var occluded;
        var datatype;
        var mesh;
        var rect;
        var positions;
        var occluder = this._occluder;

        // handle north pole
        if (baseImageryProviderMaxExtent.north < CesiumMath.PI_OVER_TWO) {
            extent = new Extent(-Math.PI, baseImageryProviderMaxExtent.north,
                                Math.PI, CesiumMath.PI_OVER_TWO);
            boundingVolume = Extent.compute3DBoundingSphere(extent, this._ellipsoid);
            frustumCull = sceneState.camera.getVisibility(boundingVolume, BoundingSphere.planeSphereIntersect) === Intersect.OUTSIDE;
            occludeePoint = Extent.computeOccludeePoint(extent, this._ellipsoid).occludeePoint;
            occluded = (occludeePoint && !occluder.isVisible(new BoundingSphere(occludeePoint, 0.0))) || !occluder.isVisible(boundingVolume);

            this._drawNorthPole = !frustumCull && !occluded;
            if (this._drawNorthPole) {
                rect = this._computePoleQuad(sceneState, extent.north, extent.south - latitudeExtension, viewProjMatrix, viewportTransformation);
                positions = [
                    rect.x, rect.y,
                    rect.x + rect.width, rect.y,
                    rect.x + rect.width, rect.y + rect.height,
                    rect.x, rect.y + rect.height
                ];

                if (typeof this._vaNorthPole === 'undefined') {
                    mesh = {
                        attributes : {
                            position : {
                                componentDatatype : ComponentDatatype.FLOAT,
                                componentsPerAttribute : 2,
                                values : positions
                            }
                        }
                    };
                    this._vaNorthPole = context.createVertexArrayFromMesh({
                        mesh : mesh,
                        attributeIndices : {
                            position : 0
                        },
                        bufferUsage : BufferUsage.STREAM_DRAW
                    });
                } else {
                    datatype = ComponentDatatype.FLOAT;
                    this._vaNorthPole.getAttribute(0).vertexBuffer.copyFromArrayView(datatype.toTypedArray(positions));
                }
            }
        }

        // handle south pole
        if (baseImageryProviderMaxExtent.south > -CesiumMath.PI_OVER_TWO) {
            extent = new Extent(-Math.PI, -CesiumMath.PI_OVER_TWO,
                                Math.PI, baseImageryProviderMaxExtent.south);
            boundingVolume = Extent.compute3DBoundingSphere(extent, this._ellipsoid);
            frustumCull = sceneState.camera.getVisibility(boundingVolume, BoundingSphere.planeSphereIntersect) === Intersect.OUTSIDE;
            occludeePoint = Extent.computeOccludeePoint(extent, this._ellipsoid).occludeePoint;
            occluded = (occludeePoint && !occluder.isVisible(new BoundingSphere(occludeePoint, 0.0))) || !occluder.isVisible(boundingVolume);

            this._drawSouthPole = !frustumCull && !occluded;
            if (this._drawSouthPole) {
                rect = this._computePoleQuad(sceneState, extent.south, extent.north + latitudeExtension, viewProjMatrix, viewportTransformation);
                positions = [
                     rect.x, rect.y,
                     rect.x + rect.width, rect.y,
                     rect.x + rect.width, rect.y + rect.height,
                     rect.x, rect.y + rect.height
                 ];

                 if (typeof this._vaSouthPole === 'undefined') {
                     mesh = {
                         attributes : {
                             position : {
                                 componentDatatype : ComponentDatatype.FLOAT,
                                 componentsPerAttribute : 2,
                                 values : positions
                             }
                         }
                     };
                     this._vaSouthPole = context.createVertexArrayFromMesh({
                         mesh : mesh,
                         attributeIndices : {
                             position : 0
                         },
                         bufferUsage : BufferUsage.STREAM_DRAW
                     });
                 } else {
                     datatype = ComponentDatatype.FLOAT;
                     this._vaSouthPole.getAttribute(0).vertexBuffer.copyFromArrayView(datatype.toTypedArray(positions));
                 }
            }
        }

        var that = this;
        var drawUniforms = {
            u_fbTexture : function() {
                return that._fb.getColorTexture();
            },
            u_dayIntensity : function() {
                var baseLayer = getBaseLayer(that);
                if (typeof baseLayer !== 'undefined') {
                    var baseImageryProvider = baseLayer.imageryProvider;
                    if (typeof baseImageryProvider.getPoleIntensity === 'function') {
                        return baseImageryProvider.getPoleIntensity();
                    }
                }
                return 0.0;
            }
        };

        if (typeof this._northPoleUniforms === 'undefined') {
            this._northPoleUniforms = combine(drawUniforms, this._drawUniforms, {
                u_color : function() {
                    return that.northPoleColor;
                }
            });
        }

        if (typeof this._southPoleUniforms === 'undefined') {
            this._southPoleUniforms = combine(drawUniforms, this._drawUniforms, {
                u_color : function() {
                    return that.southPoleColor;
                }
            });
        }
    };

    /**
     * @private
     */
    CentralBody.prototype.update = function(context, sceneState) {
        var width = context.getCanvas().clientWidth;
        var height = context.getCanvas().clientHeight;

        if (width === 0 || height === 0) {
            return;
        }

        var createFBO = !this._fb || this._fb.isDestroyed();
        var fboDimensionsChanged = this._fb && (this._fb.getColorTexture().getWidth() !== width || this._fb.getColorTexture().getHeight() !== height);

        if (createFBO || fboDimensionsChanged ||
            (!this._quadV || this._quadV.isDestroyed()) ||
            (!this._quadH || this._quadH.isDestroyed())) {

            this._fb = this._fb && this._fb.destroy();
            this._quadV = this._quadV && this._quadV.destroy();
            this._quadH = this._quadH && this._quadH.destroy();

            // create FBO and texture render targets
            this._fb = context.createFramebuffer({
                colorTexture : context.createTexture2D({
                    width : width,
                    height : height,
                    pixelFormat : PixelFormat.RGBA
                }),
                depthRenderbuffer : context.createRenderbuffer({
                    format : RenderbufferFormat.DEPTH_COMPONENT16,
                    width : width,
                    height : height
                })
            });

            // create viewport quad for vertical gaussian blur pass
            this._quadV = new ViewportQuad(new Rectangle(0.0, 0.0, width, height));
            this._quadV.vertexShader = '#define VERTICAL 1\n' + CentralBodyVSFilter;
            this._quadV.fragmentShader = CentralBodyFSFilter;
            this._quadV.uniforms.u_height = function() {
                return height;
            };
            this._quadV.setTexture(this._fb.getColorTexture());
            this._quadV.setDestroyTexture(false);
            this._quadV.setFramebuffer(context.createFramebuffer({
                colorTexture : context.createTexture2D({
                    width : width,
                    height : height,
                    pixelFormat : PixelFormat.RGBA
                })
            }));
            this._quadV.setDestroyFramebuffer(true);

            // create viewport quad for horizontal gaussian blur pass
            this._quadH = new ViewportQuad(new Rectangle(0.0, 0.0, width, height));
            this._quadH.vertexShader = CentralBodyVSFilter;
            this._quadH.fragmentShader = CentralBodyFSFilter;
            this._quadH.uniforms.u_width = function() {
                return width;
            };
            this._quadH.setTexture(this._quadV.getFramebuffer().getColorTexture());
            this._quadH.setDestroyTexture(false);
        }

        if ((mode !== SceneMode.SCENE2D && mode !== SceneMode.MORPHING) && typeof this._minTileDistance === 'undefined') {
            this._minTileDistance = this._createTileDistanceFunction(sceneState, width, height);
        }

        this._quadV.update(context, sceneState);
        this._quadH.update(context, sceneState);

        var vs;
        var fs;
        var shaderCache = context.getShaderCache();

        if (this.showSkyAtmosphere && !this._vaSky) {
            // PERFORMANCE_IDEA:  Is 60 the right amount to tessellate?  I think scaling the original
            // geometry in a vertex is a bad idea; at least, because it introduces a draw call per tile.
            var skyMesh = CubeMapEllipsoidTessellator.compute(new Ellipsoid(this._ellipsoid.getRadii().multiplyByScalar(1.025)), 60);
            this._vaSky = context.createVertexArrayFromMesh({
                mesh : skyMesh,
                attributeIndices : MeshFilters.createAttributeIndices(skyMesh),
                bufferUsage : BufferUsage.STATIC_DRAW
            });

            vs = '#define SKY_FROM_SPACE \n' +
                 '#line 0 \n' +
                 SkyAtmosphereVS;

            fs = '#line 0\n' +
                 SkyAtmosphereFS;

            this._spSkyFromSpace = shaderCache.getShaderProgram(vs, fs);

            vs = '#define SKY_FROM_ATMOSPHERE' +
                 '#line 0 \n' +
                 SkyAtmosphereVS;

            this._spSkyFromAtmosphere = shaderCache.getShaderProgram(vs, fs);
            this._rsSky = context.createRenderState({
                cull : {
                    enabled : true,
                    face : CullFace.FRONT
                }
            // TODO: revisit when multi-frustum/depth test is ready
            /*depthTest : {
                enabled : true
            },
            depthMask : false*/
            });
        }

        var mode = sceneState.mode;
        var projection = sceneState.scene2D.projection;

        if (this._isModeTransition(this._mode, mode) || this._projection !== projection) {
            if (mode === SceneMode.SCENE3D) {
                this._rsColor = context.createRenderState({ // Write color, not depth
                    cull : {
                        enabled : true
                    },
                    depthTest : {
                        enabled : true
                    }
                });
                this._rsDepth = context.createRenderState({ // Write depth, not color
                    cull : {
                        enabled : true
                    },
                    depthTest : {
                        enabled : true,
                        func : DepthFunction.ALWAYS
                    },
                    colorMask : {
                        red : false,
                        green : false,
                        blue : false,
                        alpha : false
                    }
                });
            } else {
                this._rsColor = context.createRenderState();
                this._rsDepth = context.createRenderState();
            }
        }

        // TODO: Wait until multi-frustum
        //this._rsColor.depthTest.enabled = (mode === SceneMode.MORPHING);  // Depth test during morph
        var cull = (mode === SceneMode.SCENE3D) || (mode === SceneMode.MORPHING);
        this._rsColor.cull.enabled = cull;
        this._rsDepth.cull.enabled = cull;

        // update scisor/depth plane
        var depthQuad = this._computeDepthQuad(sceneState);

        var scissorTest = { enabled : false };
        if (mode === SceneMode.SCENE3D) {
            var uniformState = context.getUniformState();
            var mvp = uniformState.getModelViewProjection();
            var rect = this._createScissorRectangle({
                sceneState : sceneState,
                width : width,
                height : height,
                quad : depthQuad,
                modelViewProjection : mvp,
                viewportTransformation : uniformState.getViewportTransformation()
            });

            if (rect.width !== 0 && rect.height !== 0) {
                scissorTest = {
                    enabled : true,
                    rectangle : rect
                };
            }
        }
        this._rsColor.scissorTest = scissorTest;
        this._rsDepth.scissorTest = scissorTest;
        this._quadV.renderState.scissorTest = scissorTest;
        this._quadH.renderState.scissorTest = scissorTest;

        // depth plane
        if (!this._vaDepth) {
            var mesh = {
                attributes : {
                    position : {
                        componentDatatype : ComponentDatatype.FLOAT,
                        componentsPerAttribute : 3,
                        values : depthQuad
                    }
                },
                indexLists : [{
                    primitiveType : PrimitiveType.TRIANGLES,
                    values : [0, 1, 2, 2, 1, 3]
                }]
            };
            this._vaDepth = context.createVertexArrayFromMesh({
                mesh : mesh,
                attributeIndices : {
                    position : 0
                },
                bufferUsage : BufferUsage.DYNAMIC_DRAW
            });
        } else {
            var datatype = ComponentDatatype.FLOAT;
            this._vaDepth.getAttribute(0).vertexBuffer.copyFromArrayView(datatype.toTypedArray(depthQuad));
        }

        if (!this._spDepth) {
            this._spDepth = shaderCache.getShaderProgram(CentralBodyVSDepth, CentralBodyFSDepth, {
                        position : 0
                    });
        }

        var that = this;

        // Throw exception if there was a problem asynchronously loading an image.
        if (this._exception) {
            var message = this._exception;
            this._exception = undefined;
            throw new RuntimeError(message);
        }

        // PERFORMANCE_IDEA:  Once a texture is created, it is not destroyed if
        // the corresponding show flag is turned off.  This will waste memory
        // if a user loads every texture, then sets all the flags to false.

        if (this._nightImageSource !== this.nightImageSource) {
            this._nightImageSource = this.nightImageSource;

            var nightImage = new Image();
            nightImage.onload = function() {
                that._nightTexture = that._nightTexture && that._nightTexture.destroy();
                that._nightTexture = context.createTexture2D({
                    source : nightImage,
                    pixelFormat : PixelFormat.RGB
                });
            };
            nightImage.onerror = function() {
                that._exception = 'Could not load image: ' + this.src + '.';
            };
            nightImage.src = this.nightImageSource;
        }

        if (this._specularMapSource !== this.specularMapSource) {
            this._specularMapSource = this.specularMapSource;

            var specularImage = new Image();
            specularImage.onload = function() {
                that._specularTexture = that._specularTexture && that._specularTexture.destroy();
                that._specularTexture = context.createTexture2D({
                    source : specularImage,
                    pixelFormat : PixelFormat.LUMINANCE
                });
            };
            specularImage.onerror = function() {
                that._exception = 'Could not load image: ' + this.src + '.';
            };
            specularImage.src = this.specularMapSource;
        }

        if (this._cloudsMapSource !== this.cloudsMapSource) {
            this._cloudsMapSource = this.cloudsMapSource;

            var cloudsImage = new Image();
            cloudsImage.onload = function() {
                that._cloudsTexture = that._cloudsTexture && that._cloudsTexture.destroy();
                that._cloudsTexture = context.createTexture2D({
                    source : cloudsImage,
                    pixelFormat : PixelFormat.LUMINANCE
                });
            };
            cloudsImage.onerror = function() {
                that._exception = 'Could not load image: ' + this.src + '.';
            };
            cloudsImage.src = this.cloudsMapSource;
        }

        if (this._bumpMapSource !== this.bumpMapSource) {
            this._bumpMapSource = this.bumpMapSource;

            var bumpImage = new Image();
            bumpImage.onload = function() {
                that._bumpTexture = that._bumpTexture && that._bumpTexture.destroy();
                that._bumpTexture = context.createTexture2D({
                    source : bumpImage,
                    pixelFormat : PixelFormat.LUMINANCE
                });
            };
            bumpImage.onerror = function() {
                that._exception = 'Could not load image: ' + this.src + '.';
            };
            bumpImage.src = this.bumpMapSource;
        }

        var recompileShader = typeof this._sp === 'undefined' || typeof this._spPoles === 'undefined';

        var defineShowDay = this.showDay && this._imageryLayerCollection.getLength() > 0;
        if (this._defineShowDay !== defineShowDay) {
            recompileShader = true;
            this._defineShowDay = defineShowDay;
        }

        var defineShowNight = this.showNight && typeof this._nightTexture !== 'undefined';
        if (this._defineShowNight !== defineShowNight) {
            recompileShader = true;
            this._defineShowNight = defineShowNight;
        }

        var defineShowClouds = this.showClouds && typeof this._cloudsTexture !== 'undefined';
        if (this._defineShowClouds !== defineShowClouds) {
            recompileShader = true;
            this._defineShowClouds = defineShowClouds;
        }

        var defineShowCloudShadows = this.showCloudShadows && typeof this._cloudsTexture !== 'undefined';
        if (this._defineShowCloudShadows !== defineShowCloudShadows) {
            recompileShader = true;
            this._defineShowCloudShadows = defineShowCloudShadows;
        }

        var defineShowSpecular = this._showSpecular && typeof this._specularTexture !== 'undefined';
        if (this._defineShowSpecular !== defineShowSpecular) {
            recompileShader = true;
            this._defineShowSpecular = defineShowSpecular;
        }

        var defineShowBumps = this._showBumps && typeof this._bumpTexture !== 'undefined';
        if (this._defineShowBumps !== defineShowBumps) {
            recompileShader = true;
            this._defineShowBumps = defineShowBumps;
        }

        var defineShowTerminator = this.showTerminator;
        if (this._defineShowTerminator !== defineShowTerminator) {
            recompileShader = true;
            this._defineShowTerminator = defineShowTerminator;
        }

        var defineAffectedByLighting = this.affectedByLighting;
        if (this._defineAffectedByLighting !== defineAffectedByLighting) {
            recompileShader = true;
            this._defineAffectedByLighting = defineAffectedByLighting;
        }

        if (recompileShader) {
            var fsPrepend = '';

            if (defineShowDay) {
                fsPrepend += '#define SHOW_DAY 1\n';
            }
            if (defineShowNight) {
                fsPrepend += '#define SHOW_NIGHT 1\n';
            }
            if (defineShowClouds) {
                fsPrepend += '#define SHOW_CLOUDS 1\n';
            }
            if (defineShowCloudShadows) {
                fsPrepend += '#define SHOW_CLOUD_SHADOWS 1\n';
            }
            if (defineShowSpecular) {
                fsPrepend += '#define SHOW_SPECULAR 1\n';
            }
            if (defineShowBumps) {
                fsPrepend += '#define SHOW_BUMPS 1\n';
            }
            if (defineShowTerminator) {
                fsPrepend += '#define SHOW_TERMINATOR 1\n';
            }
            if (defineAffectedByLighting) {
                fsPrepend += '#define AFFECTED_BY_LIGHTING 1\n';
            }

            fsPrepend +=
                '#line 0\n' +
                CentralBodyFSCommon;

            vs =
                '#line 0\n' +
                 GroundAtmosphere +
                '#line 0\n' +
                 CentralBodyVS;

            fs =
                fsPrepend +
                '#define TEXTURE_UNITS ' + context.getMaximumTextureImageUnits() + '\n' +
                '#line 0\n' +
                CentralBodyFS;

            var attributeIndices = this._attributeIndices;

            this._spWithoutAtmosphere = this._spWithoutAtmosphere && this._spWithoutAtmosphere.release();
            this._spWithoutAtmosphere = shaderCache.getShaderProgram(vs, fs, attributeIndices);

            var groundFromSpacePrepend =
                '#define SHOW_GROUND_ATMOSPHERE 1\n' +
                '#define SHOW_GROUND_ATMOSPHERE_FROM_SPACE 1\n';
            var groundFromSpaceVS = groundFromSpacePrepend + vs;
            var groundFromSpaceFS = groundFromSpacePrepend + fs;

            this._spGroundFromSpace = this._spGroundFromSpace && this._spGroundFromSpace.release();
            this._spGroundFromSpace = shaderCache.getShaderProgram(groundFromSpaceVS, groundFromSpaceFS, attributeIndices);

            var groundFromAtmospherePrepend =
                '#define SHOW_GROUND_ATMOSPHERE 1\n' +
                '#define SHOW_GROUND_ATMOSPHERE_FROM_ATMOSPHERE 1\n';
            var groundFromAtmosphereVS = groundFromAtmospherePrepend + vs;
            var groundFromAtmosphereFS = groundFromAtmospherePrepend + fs;

            this._spGroundFromAtmosphere = this._spGroundFromAtmosphere && this._spGroundFromAtmosphere.release();
            this._spGroundFromAtmosphere = shaderCache.getShaderProgram(groundFromAtmosphereVS, groundFromAtmosphereFS, attributeIndices);

            vs = CentralBodyVSPole;
            fs = fsPrepend + GroundAtmosphere + CentralBodyFSPole;

            this._spPolesWithoutAtmosphere = this._spPolesWithoutAtmosphere && this._spPolesWithoutAtmosphere.release();
            this._spPolesWithoutAtmosphere = shaderCache.getShaderProgram(vs, fs, attributeIndices);

            groundFromSpaceVS = groundFromSpacePrepend + vs;
            groundFromSpaceFS = groundFromSpacePrepend + fs;

            this._spPolesGroundFromSpace = this._spPolesGroundFromSpace && this._spPolesGroundFromSpace.release();
            this._spPolesGroundFromSpace = shaderCache.getShaderProgram(groundFromSpaceVS, groundFromSpaceFS, attributeIndices);

            groundFromAtmosphereVS = groundFromAtmospherePrepend + vs;
            groundFromAtmosphereFS = groundFromAtmospherePrepend + fs;

            this._spPolesGroundFromAtmosphere = this._spPolesGroundFromAtmosphere && this._spPolesGroundFromAtmosphere.release();
            this._spPolesGroundFromAtmosphere = shaderCache.getShaderProgram(groundFromAtmosphereVS, groundFromAtmosphereFS, attributeIndices);
        }

        var cameraPosition = sceneState.camera.getPositionWC();

        this._fCameraHeight2 = cameraPosition.magnitudeSquared();
        this._fCameraHeight = Math.sqrt(this._fCameraHeight2);

        if (this._fCameraHeight > this._outerRadius) {
            // Viewer in space
            this._spSky = this._spSkyFromSpace;
            if (this.showGroundAtmosphere) {
                this._sp = this._spGroundFromSpace;
                this._spPoles = this._spPolesGroundFromSpace;
            } else {
                this._sp = this._spWithoutAtmosphere;
                this._spPoles = this._spPolesWithoutAtmosphere;
            }
        } else {
            // after the camera passes the minimum height, there is no ground atmosphere effect
            var showAtmosphere = this._ellipsoid.cartesianToCartographic(cameraPosition).height >= this._minGroundFromAtmosphereHeight;
            if (this.showGroundAtmosphere && showAtmosphere) {
                this._sp = this._spGroundFromAtmosphere;
                this._spPoles = this._spPolesGroundFromAtmosphere;
            } else {
                this._sp = this._spWithoutAtmosphere;
                this._spPoles = this._spPolesWithoutAtmosphere;
            }
            this._spSky = this._spSkyFromAtmosphere;
        }

        this._occluder.setCameraPosition(cameraPosition);

        this._fillPoles(context, sceneState);

        this._surface.update(context, sceneState);
        this._imageryLayerCollection.update(context, sceneState);

        this._mode = mode;
        this._projection = projection;
    };

    var clearState = {
        framebuffer : undefined,
        color : new Color(0.0, 0.0, 0.0, 0.0),
        depth : true
    };

    /**
     * DOC_TBA
     * @memberof CentralBody
     */
    CentralBody.prototype.render = function(context) {
        if (this.show) {
            // clear FBO
            clearState.framebuffer = this._fb;
            context.clear(context.createClearState(clearState));

            if (this.showSkyAtmosphere) {
                context.draw({
                    framebuffer : this._fb,
                    primitiveType : PrimitiveType.TRIANGLES,
                    shaderProgram : this._spSky,
                    uniformMap : this._drawUniforms,
                    vertexArray : this._vaSky,
                    renderState : this._rsSky
                });
            }

            this._surface.render(context, this._drawUniforms, {
                framebuffer : this._fb,
                shaderProgram : this._sp,
                renderState : this._rsColor
            });

            // render quad with vertical gaussian blur with second-pass texture attached to FBO
            this._quadV.render(context);

            // render quad with horizontal gaussian blur
            this._quadH.render(context);

            // render quads to fill the poles
            if (this._mode === SceneMode.SCENE3D) {
                if (this._drawNorthPole) {
                    context.draw({
                        primitiveType : PrimitiveType.TRIANGLE_FAN,
                        shaderProgram : this._spPoles,
                        uniformMap : this._northPoleUniforms,
                        vertexArray : this._vaNorthPole,
                        renderState : this._rsColor
                    });
                }
                if (this._drawSouthPole) {
                    context.draw({
                        primitiveType : PrimitiveType.TRIANGLE_FAN,
                        shaderProgram : this._spPoles,
                        uniformMap : this._southPoleUniforms,
                        vertexArray : this._vaSouthPole,
                        renderState : this._rsColor
                    });
                }
            }

            // render depth plane
            if (this._mode === SceneMode.SCENE3D) {
                context.draw({
                    primitiveType : PrimitiveType.TRIANGLES,
                    shaderProgram : this._spDepth,
                    vertexArray : this._vaDepth,
                    renderState : this._rsDepth
                });
            }

            this._imageryLayerCollection.render(context);
        }
    };

    /**
     * DOC_TBA
     * @memberof CentralBody
     */
    CentralBody.prototype.renderForPick = function(context, framebuffer) {
        if (this.show) {
            if (this._mode === SceneMode.SCENE3D) {
                // Not actually pickable, but render depth-only so primitives on the backface
                // of the globe are not picked.
                context.draw({
                    primitiveType : PrimitiveType.TRIANGLES,
                    shaderProgram : this._spDepth,
                    vertexArray : this._vaDepth,
                    renderState : this._rsDepth,
                    framebuffer : framebuffer
                });
            }
        }
    };

    /**
     * Returns true if this object was destroyed; otherwise, false.
     * <br /><br />
     * If this object was destroyed, it should not be used; calling any function other than
     * <code>isDestroyed</code> will result in a {@link DeveloperError} exception.
     *
     * @memberof CentralBody
     *
     * @return {Boolean} True if this object was destroyed; otherwise, false.
     *
     * @see CentralBody#destroy
     */
    CentralBody.prototype.isDestroyed = function() {
        return false;
    };

    /**
     * Destroys the WebGL resources held by this object.  Destroying an object allows for deterministic
     * release of WebGL resources, instead of relying on the garbage collector to destroy this object.
     * <br /><br />
     * Once an object is destroyed, it should not be used; calling any function other than
     * <code>isDestroyed</code> will result in a {@link DeveloperError} exception.  Therefore,
     * assign the return value (<code>undefined</code>) to the object as done in the example.
     *
     * @memberof CentralBody
     *
     * @return {undefined}
     *
     * @exception {DeveloperError} This object was destroyed, i.e., destroy() was called.
     *
     * @see CentralBody#isDestroyed
     *
     * @example
     * centralBody = centralBody && centralBody.destroy();
     */
    CentralBody.prototype.destroy = function() {
        this._fb = this._fb && this._fb.destroy();
        this._quadV = this._quadV && this._quadV.destroy();
        this._quadH = this._quadH && this._quadH.destroy();

        this._vaNorthPole = this._vaNorthPole && this._vaNorthPole.destroy();
        this._vaSouthPole = this._vaSouthPole && this._vaSouthPole.destroy();

        this._spPolesWithoutAtmosphere = this._spPolesWithoutAtmosphere && this._spPolesWithoutAtmosphere.release();
        this._spPolesGroundFromSpace = this._spPolesGroundFromSpace && this._spPolesGroundFromSpace.release();
        this._spPolesGroundFromAtmosphere = this._spPolesGroundFromAtmosphere && this._spPolesGroundFromAtmosphere.release();

        this._spWithoutAtmosphere = this._spWithoutAtmosphere && this._spWithoutAtmosphere.release();
        this._spGroundFromSpace = this._spGroundFromSpace && this._spGroundFromSpace.release();
        this._spGroundFromAtmosphere = this._spGroundFromAtmosphere && this._spGroundFromAtmosphere.release();

        this._vaSky = this._vaSky && this._vaSky.destroy();
        this._spSkyFromSpace = this._spSkyFromSpace && this._spSkyFromSpace.release();
        this._spSkyFromAtmosphere = this._spSkyFromAtmosphere && this._spSkyFromAtmosphere.release();

        this._spDepth = this._spDepth && this._spDepth.release();
        this._vaDepth = this._vaDepth && this._vaDepth.destroy();

        this._nightTexture = this._nightTexture && this._nightTexture.destroy();
        this._specularTexture = this._specularTexture && this._specularTexture.destroy();
        this._cloudsTexture = this._cloudsTexture && this._cloudsTexture.destroy();
        this._bumpTexture = this._bumpTexture && this._bumpTexture.destroy();

        return destroyObject(this);
    };

    return CentralBody;
});<|MERGE_RESOLUTION|>--- conflicted
+++ resolved
@@ -665,7 +665,6 @@
         return this._ellipsoid;
     };
 
-<<<<<<< HEAD
     /**
      * Gets the collection of image layers that will be rendered on this central body.
      *
@@ -673,498 +672,6 @@
      */
     CentralBody.prototype.getImageLayers = function() {
         return this._imageryLayerCollection;
-=======
-    CentralBody._isModeTransition = function(oldMode, newMode) {
-        // SCENE2D, COLUMBUS_VIEW, and MORPHING use the same rendering path, so a
-        // transition only occurs when switching from/to SCENE3D
-        return ((oldMode !== newMode) &&
-                ((oldMode === SceneMode.SCENE3D) ||
-                 (newMode === SceneMode.SCENE3D)));
-    };
-
-    CentralBody.prototype._prefetchImages = function() {
-        var limit = Math.max(Math.min(this._prefetchLimit, this._dayTileProvider.zoomMax), this._dayTileProvider.zoomMin);
-        var stack = [this._rootTile];
-        while (stack.length !== 0) {
-            var tile = stack.pop();
-
-            if (tile.zoom < limit) {
-                this._processTile(tile);
-                stack = stack.concat(tile.getChildren());
-            } else if (tile.zoom === limit) {
-                this._processTile(tile);
-            }
-        }
-    };
-
-    CentralBody.prototype._createTextureCache = function(context) {
-        var pool = this._texturePool = new Texture2DPool(context);
-
-        var fetch = function(tile) {
-            var texture = pool.createTexture2D({
-                width : tile.image.width,
-                height : tile.image.height,
-                pixelFormat : PixelFormat.RGB
-            });
-            return texture;
-        };
-
-        var remove = function(tile) {
-            tile.texture = tile.texture && tile.texture.destroy();
-            tile._extentVA = tile._extentVA && tile._extentVA.destroy();
-            tile.projection = undefined;
-            tile.state = TileState.READY;
-        };
-
-        var policy = new TileTextureCachePolicy({
-            fetchFunc : fetch,
-            removeFunc : remove,
-            limit : this._textureCacheLimit
-        });
-        this._textureCache = new Cache(policy);
-    };
-
-    CentralBody.prototype._fetchImage = function(tile) {
-        var that = this;
-        var onload = function() {
-            tile.state = TileState.IMAGE_LOADED;
-        };
-        var onerror = function() {
-            tile._failCount = (tile._failCount) ? tile._failCount + 1 : 1;
-            ++that._tileFailCount;
-            that._lastFailedTime = new JulianDate();
-            tile.state = TileState.IMAGE_FAILED;
-        };
-        var oninvalid = function() {
-            tile.state = TileState.IMAGE_INVALID;
-        };
-        return this._dayTileProvider.loadTileImage(tile, onload, onerror, oninvalid);
-    };
-
-    CentralBody.prototype._getTileBoundingSphere = function(tile, sceneState) {
-        if (sceneState.mode === SceneMode.SCENE3D) {
-            return tile.get3DBoundingSphere();
-        } else if (sceneState.mode === SceneMode.COLUMBUS_VIEW) {
-            var boundingVolume = tile.get2DBoundingSphere(sceneState.scene2D.projection).clone();
-            boundingVolume.center = new Cartesian3(0.0, boundingVolume.center.x, boundingVolume.center.y);
-            return boundingVolume;
-        } else {
-            return tile.computeMorphBounds(this.morphTime, sceneState.scene2D.projection);
-        }
-    };
-
-    CentralBody.prototype._cull = function(tile, sceneState) {
-        if (sceneState.mode === SceneMode.SCENE2D) {
-            var bRect = tile.get2DBoundingRectangle(sceneState.scene2D.projection);
-
-            var frustum = sceneState.camera.frustum;
-            var position = sceneState.camera.position;
-            var up = sceneState.camera.up;
-            var right = sceneState.camera.right;
-
-            var width = frustum.right - frustum.left;
-            var height = frustum.top - frustum.bottom;
-
-            var lowerLeft = position.add(right.multiplyByScalar(frustum.left));
-            lowerLeft = lowerLeft.add(up.multiplyByScalar(frustum.bottom));
-            var upperLeft = lowerLeft.add(up.multiplyByScalar(height));
-            var upperRight = upperLeft.add(right.multiplyByScalar(width));
-            var lowerRight = upperRight.add(up.multiplyByScalar(-height));
-
-            var x = Math.min(lowerLeft.x, lowerRight.x, upperLeft.x, upperRight.x);
-            var y = Math.min(lowerLeft.y, lowerRight.y, upperLeft.y, upperRight.y);
-            var w = Math.max(lowerLeft.x, lowerRight.x, upperLeft.x, upperRight.x) - x;
-            var h = Math.max(lowerLeft.y, lowerRight.y, upperLeft.y, upperRight.y) - y;
-
-            var fRect = new Rectangle(x, y, w, h);
-
-            return !Rectangle.rectangleRectangleIntersect(bRect, fRect);
-        }
-
-        var boundingVolume = this._getTileBoundingSphere(tile, sceneState);
-        if (sceneState.camera.getVisibility(boundingVolume, BoundingSphere.planeSphereIntersect) === Intersect.OUTSIDE) {
-            return true;
-        }
-
-        if (sceneState.mode === SceneMode.SCENE3D) {
-            var occludeePoint = tile.getOccludeePoint();
-            var occluder = this._occluder;
-            return (occludeePoint && !occluder.isVisible(new BoundingSphere(occludeePoint, 0.0))) || !occluder.isVisible(boundingVolume);
-        }
-
-        return false;
-    };
-
-    CentralBody.prototype._throttleImages = function(sceneState) {
-        for ( var i = 0, len = this._imageQueue.length; i < len && i < this._imageThrottleLimit; ++i) {
-            var tile = this._imageQueue.dequeue();
-
-            if (this._cull(tile, sceneState)) {
-                tile.state = TileState.READY;
-                continue;
-            }
-
-            if (this._dayTileProvider.zoomMin !== 0 && tile.zoom === 0 && tile.x === 0 && tile.y === 0) {
-                tile.image = this._createBaseTile();
-                tile.projection = Projections.WGS84; // no need to re-project
-                tile.state = TileState.IMAGE_LOADED;
-            } else {
-                tile.image = this._fetchImage(tile);
-                if (!tile.projection) {
-                    tile.projection = this._dayTileProvider.projection;
-                }
-            }
-        }
-    };
-
-    CentralBody.prototype._createBaseTile = function() {
-        // Some tile servers, like Bing, don't have a base image for the entire central body.
-        // Create a 1x1 image that will never get rendered.
-        var canvas = document.createElement('canvas');
-        canvas.width = 1.0;
-        canvas.height = 1.0;
-
-        return canvas;
-    };
-
-    CentralBody.prototype._throttleReprojection = function(sceneState) {
-        for ( var i = 0, len = this._reprojectQueue.length; i < len && i < this._reprojectThrottleLimit; ++i) {
-            var tile = this._reprojectQueue.dequeue();
-
-            if (this._cull(tile, sceneState)) {
-                tile.image = undefined;
-                tile.state = TileState.READY;
-                continue;
-            }
-
-            tile.image = tile.projection.toWgs84(tile.extent, tile.image);
-            tile.state = TileState.REPROJECTED;
-            tile.projection = Projections.WGS84;
-        }
-    };
-
-    CentralBody.prototype._throttleTextures = function(context, sceneState) {
-        for ( var i = 0, len = this._textureQueue.length; i < len && i < this._textureThrottleLimit; ++i) {
-            var tile = this._textureQueue.dequeue();
-
-            if (this._cull(tile, sceneState) || !tile.image) {
-                tile.image = undefined;
-                tile.state = TileState.READY;
-                continue;
-            }
-
-            tile.texture = this._textureCache.find(tile);
-            tile.texture.copyFrom(tile.image);
-            tile.texture.generateMipmap(MipmapHint.NICEST);
-            tile.texture.setSampler({
-                wrapS : TextureWrap.CLAMP,
-                wrapT : TextureWrap.CLAMP,
-                minificationFilter : TextureMinificationFilter.LINEAR_MIPMAP_LINEAR,
-                magnificationFilter : TextureMagnificationFilter.LINEAR,
-                maximumAnisotropy : context.getMaximumTextureFilterAnisotropy() || 8 // TODO: Remove Chrome work around
-            });
-            tile.state = TileState.TEXTURE_LOADED;
-            tile.image = undefined;
-        }
-    };
-
-    CentralBody.prototype._processTile = function(tile) {
-        if (this._imageQueue.contains(tile) || this._reprojectQueue.contains(tile) || this._textureQueue.contains(tile)) {
-            return;
-        }
-
-        var maxFailed = this._tileFailCount > this._maxTileFailCount;
-        var requestFailed = tile.state === TileState.IMAGE_FAILED && tile._failCount < this._maxTileFailCount;
-        var maxTimePassed = this._lastFailedTime && this._lastFailedTime.getSecondsDifference(new JulianDate()) >= this.failedTileRetryTime;
-        var retry = maxTimePassed || (requestFailed && !maxFailed);
-
-        // check if tile needs to load image
-        if (!tile.state || tile.state === TileState.READY) {
-            this._imageQueue.enqueue(tile);
-            tile.state = TileState.IMAGE_LOADING;
-        } else if (tile.state === TileState.IMAGE_LOADED) {
-            // or re-project the image
-            this._reprojectQueue.enqueue(tile);
-            tile.state = TileState.REPROJECTING;
-        } else if (tile.state === TileState.REPROJECTED) {
-            // or copy to a texture
-            this._textureQueue.enqueue(tile);
-            tile.state = TileState.TEXTURE_LOADING;
-        } else if (retry) {
-            // or retry a failed image
-            if (maxTimePassed) {
-                tile._failCount = 0;
-                this._tileFailCount = 0;
-            }
-            this._imageQueue.enqueue(tile);
-            tile.state = TileState.IMAGE_LOADING;
-        } else if (tile.state === TileState.IMAGE_INVALID && tile.image) {
-            // or release invalid image if there is one
-            tile.image = undefined;
-        }
-    };
-
-    CentralBody.prototype._enqueueTile = function(tile, context, sceneState) {
-        if (this._renderQueue.contains(tile)) {
-            return;
-        }
-
-        var mode = sceneState.mode;
-        var projection = sceneState.scene2D.projection;
-
-        // create vertex array the first time it is needed or when morphing
-        if (!tile._extentVA ||
-            tile._extentVA.isDestroyed() ||
-            CentralBody._isModeTransition(this._mode, mode) ||
-            tile._mode !== mode ||
-            this._projection !== projection) {
-            tile._extentVA = tile._extentVA && tile._extentVA.destroy();
-
-            var ellipsoid = this._ellipsoid;
-            var rtc = tile.get3DBoundingSphere().center;
-            var projectedRTC = tile.get2DBoundingSphere(projection).center.clone();
-
-            var gran = (tile.zoom > 0) ? 0.05 * (1.0 / tile.zoom * 2.0) : 0.05; // seems like a good value after testing it for what looks good
-
-            var typedArray;
-            var buffer;
-            var stride;
-            var attributes;
-            var indexBuffer;
-            var datatype = ComponentDatatype.FLOAT;
-            var usage = BufferUsage.STATIC_DRAW;
-
-            if (mode === SceneMode.SCENE3D) {
-                var buffers = ExtentTessellator.computeBuffers({
-                    ellipsoid : ellipsoid,
-                    extent : tile.extent,
-                    granularity : gran,
-                    generateTextureCoords : true,
-                    interleave : true,
-                    relativeToCenter : rtc
-                });
-
-                typedArray = datatype.toTypedArray(buffers.vertices);
-                buffer = context.createVertexBuffer(typedArray, usage);
-                stride = 5 * datatype.sizeInBytes;
-                attributes = [{
-                    index : attributeIndices.position3D,
-                    vertexBuffer : buffer,
-                    componentDatatype : datatype,
-                    componentsPerAttribute : 3,
-                    offsetInBytes : 0,
-                    strideInBytes : stride
-                }, {
-                    index : attributeIndices.textureCoordinates,
-                    vertexBuffer : buffer,
-                    componentDatatype : datatype,
-                    componentsPerAttribute : 2,
-                    offsetInBytes : 3 * datatype.sizeInBytes,
-                    strideInBytes : stride
-                }, {
-                    index : attributeIndices.position2D,
-                    value : [0.0, 0.0]
-                }];
-                indexBuffer = context.createIndexBuffer(new Uint16Array(buffers.indices), usage, IndexDatatype.UNSIGNED_SHORT);
-            } else {
-                var vertices = [];
-                var width = tile.extent.east - tile.extent.west;
-                var height = tile.extent.north - tile.extent.south;
-                var lonScalar = 1.0 / width;
-                var latScalar = 1.0 / height;
-
-                var mesh = PlaneTessellator.compute({
-                    resolution : {
-                        x : Math.max(Math.ceil(width / gran), 2.0),
-                        y : Math.max(Math.ceil(height / gran), 2.0)
-                    },
-                    onInterpolation : function(time) {
-                        var lonLat = new Cartographic(
-                                CesiumMath.lerp(tile.extent.west, tile.extent.east, time.x),
-                                CesiumMath.lerp(tile.extent.south, tile.extent.north, time.y));
-
-                        var p = ellipsoid.cartographicToCartesian(lonLat).subtract(rtc);
-                        vertices.push(p.x, p.y, p.z);
-
-                        var u = (lonLat.longitude - tile.extent.west) * lonScalar;
-                        var v = (lonLat.latitude - tile.extent.south) * latScalar;
-                        vertices.push(u, v);
-
-                        // TODO: This will not work if the projection's ellipsoid is different
-                        // than the central body's ellipsoid.  Throw an exception?
-                        var projectedLonLat = projection.project(lonLat).subtract(projectedRTC);
-                        vertices.push(projectedLonLat.x, projectedLonLat.y);
-                    }
-                });
-
-                typedArray = datatype.toTypedArray(vertices);
-                buffer = context.createVertexBuffer(typedArray, usage);
-                stride = 7 * datatype.sizeInBytes;
-                attributes = [{
-                    index : attributeIndices.position3D,
-                    vertexBuffer : buffer,
-                    componentDatatype : datatype,
-                    componentsPerAttribute : 3,
-                    offsetInBytes : 0,
-                    strideInBytes : stride
-                }, {
-                    index : attributeIndices.textureCoordinates,
-                    vertexBuffer : buffer,
-                    componentDatatype : datatype,
-                    componentsPerAttribute : 2,
-                    offsetInBytes : 3 * datatype.sizeInBytes,
-                    strideInBytes : stride
-                }, {
-                    index : attributeIndices.position2D,
-                    vertexBuffer : buffer,
-                    componentDatatype : datatype,
-                    componentsPerAttribute : 2,
-                    offsetInBytes : 5 * datatype.sizeInBytes,
-                    strideInBytes : stride
-                }];
-
-                indexBuffer = context.createIndexBuffer(new Uint16Array(mesh.indexLists[0].values), usage, IndexDatatype.UNSIGNED_SHORT);
-            }
-
-            tile._extentVA = context.createVertexArray(attributes, indexBuffer);
-
-            var intensity = (this._dayTileProvider && this._dayTileProvider.getIntensity && this._dayTileProvider.getIntensity(tile)) || 0.0;
-            var drawUniforms = {
-                u_dayTexture : function() {
-                    return tile.texture;
-                },
-                u_center3D : function() {
-                    return rtc;
-                },
-                u_center2D : function() {
-                    return (projectedRTC) ? Cartesian2.fromCartesian3(projectedRTC) : Cartesian2.ZERO;
-                },
-                u_modifiedModelView : function() {
-                    return tile.modelView;
-                },
-                u_dayIntensity : function() {
-                    return intensity;
-                },
-                u_mode : function() {
-                    return tile.mode;
-                }
-            };
-            tile._drawUniforms = combine(drawUniforms, this._drawUniforms);
-
-            tile._mode = mode;
-        }
-        this._renderQueue.enqueue(tile);
-    };
-
-    CentralBody.prototype._createTileDistanceFunction = function(sceneState, width, height) {
-        var provider = this._dayTileProvider;
-        if (typeof provider === 'undefined') {
-            return undefined;
-        }
-
-        if (sceneState.mode === SceneMode.SCENE2D) {
-            return undefined;
-        }
-
-        var frustum = sceneState.camera.frustum;
-        var extent = provider.maxExtent;
-
-        var pixelSizePerDistance = 2.0 * Math.tan(frustum.fovy * 0.5);
-        if (height > width * frustum.aspectRatio) {
-            pixelSizePerDistance /= height;
-        } else {
-            pixelSizePerDistance /= width;
-        }
-
-        var invPixelSizePerDistance = 1.0 / pixelSizePerDistance;
-        var texelHeight = (extent.north - extent.south) / provider.tileHeight;
-        var texelWidth = (extent.east - extent.west) / provider.tileWidth;
-        var texelSize = (texelWidth > texelHeight) ? texelWidth : texelHeight;
-        var dmin = texelSize * invPixelSizePerDistance;
-        dmin *= this._ellipsoid.getMaximumRadius();
-
-        return function(zoom, pixelError) {
-            return (dmin / pixelError) * Math.exp(-0.693147181 * zoom);
-        };
-    };
-
-    CentralBody.prototype._refine3D = function(tile, context, sceneState) {
-        var provider = this._dayTileProvider;
-        if (typeof provider === 'undefined') {
-            return false;
-        }
-
-        if (tile.zoom < provider.zoomMin) {
-            return true;
-        }
-
-        if (typeof this._minTileDistance === 'undefined') {
-            return false;
-        }
-
-        var boundingVolume = this._getTileBoundingSphere(tile, sceneState);
-        var cameraPosition = sceneState.camera.getPositionWC();
-        var direction = sceneState.camera.getDirectionWC();
-
-        var texturePixelError = (this.pixelError3D !== 'undefined' && this.pixelError3D > 0.0) ? this.pixelError3D : 1.0;
-        var dmin = this._minTileDistance(tile.zoom, texturePixelError);
-
-        var toCenter = boundingVolume.center.subtract(cameraPosition);
-        var toSphere = toCenter.normalize().multiplyByScalar(toCenter.magnitude() - boundingVolume.radius);
-        var distance = direction.multiplyByScalar(direction.dot(toSphere)).magnitude();
-
-        if (distance > 0.0 && distance < dmin) {
-            return true;
-        }
-
-        return false;
-    };
-
-    CentralBody.prototype._refine2D = function(tile, context, sceneState) {
-        var camera = sceneState.camera;
-        var frustum = camera.frustum;
-        var pixelError = this.pixelError2D;
-        var provider = this._dayTileProvider;
-
-        var projection = sceneState.scene2D.projection;
-        var viewport = context.getViewport();
-        var viewportWidth = viewport.width;
-        var viewportHeight = viewport.height;
-
-        if (typeof provider === 'undefined') {
-            return false;
-        }
-
-        if (tile.zoom < provider.zoomMin) {
-            return true;
-        }
-
-        var texturePixelError = (pixelError > 0.0) ? pixelError : 1.0;
-
-        var tileWidth, tileHeight;
-        if (tile.texture && !tile.texture.isDestroyed()) {
-            tileWidth = tile.texture.getWidth();
-            tileHeight = tile.texture.getHeight();
-        } else if (tile.image && typeof tile.image.width !== 'undefined') {
-            tileWidth = tile.image.width;
-            tileHeight = tile.image.height;
-        } else {
-            tileWidth = provider.tileWidth;
-            tileHeight = provider.tileHeight;
-        }
-
-        var a = projection.project(new Cartographic(tile.extent.west, tile.extent.north));
-        var b = projection.project(new Cartographic(tile.extent.east, tile.extent.south));
-        var diagonal = a.subtract(b);
-        var texelSize = Math.max(diagonal.x, diagonal.y) / Math.max(tileWidth, tileHeight);
-        var pixelSize = Math.max(frustum.top - frustum.bottom, frustum.right - frustum.left) / Math.max(viewportWidth, viewportHeight);
-
-        if (texelSize > pixelSize * texturePixelError) {
-            return true;
-        }
-
-        return false;
->>>>>>> 76cfbcb3
     };
 
     CentralBody.prototype._isModeTransition = function(oldMode, newMode) {
@@ -1193,12 +700,6 @@
         var halfWidth = Math.max(diag1Length, diag2Length) * 0.5;
         var halfHeight = halfWidth;
 
-<<<<<<< HEAD
-        return new Rectangle(Math.floor(centerClip.x) - radius,
-                             Math.floor(centerClip.y) - radius,
-                             diameter,
-                             diameter);
-=======
         var center = lowerLeft.add(diag1.normalize().multiplyByScalar(diag1Length * 0.5));
 
         var camera = description.sceneState.camera;
@@ -1227,7 +728,6 @@
         var height = Math.ceil(upperRight.y) - y;
 
         return new Rectangle(x, y, width, height);
->>>>>>> 76cfbcb3
     };
 
     CentralBody.prototype._computeDepthQuad = function(sceneState) {
@@ -1506,10 +1006,6 @@
             };
             this._quadH.setTexture(this._quadV.getFramebuffer().getColorTexture());
             this._quadH.setDestroyTexture(false);
-        }
-
-        if ((mode !== SceneMode.SCENE2D && mode !== SceneMode.MORPHING) && typeof this._minTileDistance === 'undefined') {
-            this._minTileDistance = this._createTileDistanceFunction(sceneState, width, height);
         }
 
         this._quadV.update(context, sceneState);
@@ -1607,22 +1103,22 @@
                 sceneState : sceneState,
                 width : width,
                 height : height,
-                quad : depthQuad,
-                modelViewProjection : mvp,
-                viewportTransformation : uniformState.getViewportTransformation()
+                    quad : depthQuad,
+                    modelViewProjection : mvp,
+                    viewportTransformation : uniformState.getViewportTransformation()
             });
 
             if (rect.width !== 0 && rect.height !== 0) {
                 scissorTest = {
                     enabled : true,
                     rectangle : rect
-                };
-            }
-        }
-        this._rsColor.scissorTest = scissorTest;
-        this._rsDepth.scissorTest = scissorTest;
-        this._quadV.renderState.scissorTest = scissorTest;
-        this._quadH.renderState.scissorTest = scissorTest;
+            };
+            }
+        }
+            this._rsColor.scissorTest = scissorTest;
+            this._rsDepth.scissorTest = scissorTest;
+            this._quadV.renderState.scissorTest = scissorTest;
+            this._quadH.renderState.scissorTest = scissorTest;
 
         // depth plane
         if (!this._vaDepth) {

--- conflicted
+++ resolved
@@ -108,19 +108,11 @@
         var tile000Image;
 
         runs(function() {
-<<<<<<< HEAD
             expect(provider.tileWidth).toEqual(256);
             expect(provider.tileHeight).toEqual(256);
             expect(provider.maximumLevel).toEqual(18);
             expect(provider.tilingScheme).toBeInstanceOf(WebMercatorTilingScheme);
-            expect(provider.extent).toEqual(new WebMercatorTilingScheme().getExtent());
-=======
-            expect(provider.getTileWidth()).toEqual(256);
-            expect(provider.getTileHeight()).toEqual(256);
-            expect(provider.getMaximumLevel()).toEqual(18);
-            expect(provider.getTilingScheme()).toBeInstanceOf(WebMercatorTilingScheme);
-            expect(provider.getExtent()).toEqual(new WebMercatorTilingScheme().extent);
->>>>>>> 98a414a2
+            expect(provider.extent).toEqual(new WebMercatorTilingScheme().extent);
 
             loadImage.createImage = function(url, crossOrigin, deferred) {
                 // Just return any old image.

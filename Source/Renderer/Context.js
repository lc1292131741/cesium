--- conflicted
+++ resolved
@@ -257,15 +257,13 @@
         this._defaultTexture = undefined;
         this._defaultCubeMap = undefined;
 
-<<<<<<< HEAD
         this._us = us;
         this._currentFramebuffer = undefined;
         this._currentSp = undefined;
         this._currentRenderState = rs;
-=======
+
         this._pickObjects = {};
         this._nextPickColor = new Uint32Array(1);
->>>>>>> 159f73b9
 
         /**
          * A cache of objects tied to this context.  Just before the Context is destroyed,

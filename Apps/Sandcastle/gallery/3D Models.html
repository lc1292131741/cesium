<!DOCTYPE html>
<html lang="en">
<head>
    <meta charset="utf-8">
    <meta http-equiv="X-UA-Compatible" content="IE=Edge,chrome=1">  <!-- Use Chrome Frame in IE -->
    <meta name="viewport" content="width=device-width, height=device-height, initial-scale=1, maximum-scale=1, minimum-scale=1, user-scalable=no">
    <meta name="description" content="Create 3D models using glTF.">
    <meta name="cesium-sandcastle-labels" content="Tutorials,Showcases">
    <title>Cesium Demo</title>
    <script type="text/javascript" src="../Sandcastle-header.js"></script>
    <script type="text/javascript" src="../../../ThirdParty/requirejs-2.1.9/require.js"></script>
    <script type="text/javascript">
    require.config({
        baseUrl : '../../../Source',
        waitSeconds : 60
    });
    </script>
</head>
<body class="sandcastle-loading" data-sandcastle-bucket="bucket-requirejs.html" data-sandcastle-title="Cesium + require.js">
<style>
    @import url(../templates/bucket.css);
</style>
<div id="cesiumContainer" class="fullSize"></div>
<div id="loadingOverlay"><h1>Loading...</h1></div>
<div id="toolbar"></div>
<script id="cesium_sandcastle_script">
require(['Cesium'], function(Cesium) {
    "use strict";

    var viewer = new Cesium.Viewer('cesiumContainer');
    var scene = viewer.scene;
    
    function createModel(url, height) {
        height = Cesium.defaultValue(height, 0.0);

        var modelMatrix = Cesium.Transforms.northUpEastToFixedFrame(Cesium.Cartesian3.fromDegrees(-123.0744619, 44.0503706, height));
        
        scene.primitives.removeAll(); // Remove previous model
        var model = scene.primitives.add(Cesium.Model.fromGltf({
            url : url,
            modelMatrix : modelMatrix,
            minimumPixelSize : 128
        }));
        
        model.readyToRender.addEventListener(function(model) {
            // Play and loop all animations at half-spead
            model.activeAnimations.addAll({
                speedup : 0.5,
                loop : Cesium.ModelAnimationLoop.REPEAT
            });
    
            // Zoom to model
            var center = Cesium.Matrix4.multiplyByPoint(model.modelMatrix, model.boundingSphere.center, new Cesium.Cartesian3());
            var transform = Cesium.Transforms.northUpEastToFixedFrame(center);
            var camera = scene.camera;
            camera.transform = transform;
<<<<<<< HEAD
            camera.constrainedAxis = Cesium.Cartesian3.UNIT_Z;
=======
            camera.constrainedAxis = Cesium.Cartesian3.UNIT_Y;
            var controller = scene.screenSpaceCameraController;
            controller.ellipsoid = Cesium.Ellipsoid.UNIT_SPHERE;
            controller.enableTilt = false;
>>>>>>> 2b4d4c5a
            var r = 1.25 * Math.max(model.boundingSphere.radius, camera.frustum.near);
            var controller = scene.screenSpaceCameraController;
            controller.minimumZoomDistance = r * 0.25;
            camera.lookAt(new Cesium.Cartesian3(r, r, r), Cesium.Cartesian3.ZERO, Cesium.Cartesian3.UNIT_Y);
        });
    }
    
    var handler = new Cesium.ScreenSpaceEventHandler(scene.canvas);
    handler.setInputAction(
        function (movement) {
            var pick = scene.pick(movement.endPosition);
            if (Cesium.defined(pick) && Cesium.defined(pick.node) && Cesium.defined(pick.mesh)) {
                // Output glTF node and mesh under the mouse. 
                console.log('node: ' + pick.node.name + '. mesh: ' + pick.mesh.name);
            }
        },
        Cesium.ScreenSpaceEventType.MOUSE_MOVE
    );
    
    ///////////////////////////////////////////////////////////////////////////
    
    var options = [{
        text : 'Aircraft',
        url : '../../SampleData/models/CesiumAir/Cesium_Air.gltf',
        height : 5000.0
    }, {
        text : 'Ground vehicle',
        url : '../../SampleData/models/CesiumGround/Cesium_Ground.gltf'
    }, {
        text : 'Skinned character',
        url : '../../SampleData/models/CesiumMan/Cesium_Man.gltf'
    }];
    createModel(options[0].url, options[0].height);
    
    Sandcastle.addToolbarMenu(options, function() {
        var option = options[this.selectedIndex];
        createModel(option.url, option.height);
    });
    Sandcastle.finishedLoading();
});
</script>
</body>
</html><|MERGE_RESOLUTION|>--- conflicted
+++ resolved
@@ -54,14 +54,7 @@
             var transform = Cesium.Transforms.northUpEastToFixedFrame(center);
             var camera = scene.camera;
             camera.transform = transform;
-<<<<<<< HEAD
-            camera.constrainedAxis = Cesium.Cartesian3.UNIT_Z;
-=======
             camera.constrainedAxis = Cesium.Cartesian3.UNIT_Y;
-            var controller = scene.screenSpaceCameraController;
-            controller.ellipsoid = Cesium.Ellipsoid.UNIT_SPHERE;
-            controller.enableTilt = false;
->>>>>>> 2b4d4c5a
             var r = 1.25 * Math.max(model.boundingSphere.radius, camera.frustum.near);
             var controller = scene.screenSpaceCameraController;
             controller.minimumZoomDistance = r * 0.25;

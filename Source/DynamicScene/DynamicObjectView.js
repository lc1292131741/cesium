/*global define*/
define([
        '../Core/Cartesian3',
        '../Core/defaultValue',
        '../Core/defined',
        '../Core/DeveloperError',
        '../Core/Ellipsoid',
        '../Core/Math',
        '../Core/Matrix3',
        '../Core/Transforms',
        '../Scene/SceneMode'
    ], function(
        Cartesian3,
        defaultValue,
        defined,
        DeveloperError,
        Ellipsoid,
        CesiumMath,
        Matrix3,
        Transforms,
        SceneMode) {
    "use strict";

    var updateTransformMatrix3Scratch1 = new Matrix3();
    var updateTransformMatrix3Scratch2 = new Matrix3();
    var updateTransformMatrix3Scratch3 = new Matrix3();
    var updateTransformCartesian3Scratch1 = new Cartesian3();
    var updateTransformCartesian3Scratch2 = new Cartesian3();
    var updateTransformCartesian3Scratch3 = new Cartesian3();

    function updateTransform(that, camera, objectChanged, positionProperty, time, ellipsoid) {
        var cartesian = positionProperty.getValue(time, that._lastCartesian);
        if (defined(cartesian)) {
            var successful = false;

            // The time delta was determined based on how fast satellites move compared to vehicles near the surface.
            // Slower moving vehicles will most likely default to east-north-up, while faster ones will be LVLH.
            var deltaTime = time.addSeconds(0.01);
            var deltaCartesian = positionProperty.getValue(deltaTime, updateTransformCartesian3Scratch1);
            if (defined(deltaCartesian) && !Cartesian3.equalsEpsilon(cartesian, deltaCartesian, CesiumMath.EPSILON6)) {
                var toInertial = Transforms.computeFixedToIcrfMatrix(time, updateTransformMatrix3Scratch1);
                var toInertialDelta = Transforms.computeFixedToIcrfMatrix(deltaTime, updateTransformMatrix3Scratch2);
                var toFixed;

                if (!defined(toInertial) || !defined(toInertialDelta)) {
                    toFixed = Transforms.computeTemeToPseudoFixedMatrix(time, updateTransformMatrix3Scratch3);
                    toInertial = Matrix3.transpose(toFixed, updateTransformMatrix3Scratch1);
                    toInertialDelta = Transforms.computeTemeToPseudoFixedMatrix(deltaTime, updateTransformMatrix3Scratch2);
                    Matrix3.transpose(toInertialDelta, toInertialDelta);
                } else {
                    toFixed = Matrix3.transpose(toInertial, updateTransformMatrix3Scratch3);
                }

                // Z along the position
                var zBasis = updateTransformCartesian3Scratch2;
                Cartesian3.normalize(cartesian, zBasis);
                Cartesian3.normalize(deltaCartesian, deltaCartesian);

                Matrix3.multiplyByVector(toInertial, zBasis, zBasis);
                Matrix3.multiplyByVector(toInertialDelta, deltaCartesian, deltaCartesian);

                // Y is along the angular momentum vector (e.g. "orbit normal")
                var yBasis = Cartesian3.cross(zBasis, deltaCartesian, updateTransformCartesian3Scratch3);
                if (!Cartesian3.equalsEpsilon(yBasis, Cartesian3.ZERO, CesiumMath.EPSILON6)) {
                    // X is along the cross of y and z (right handed basis / in the direction of motion)
                    var xBasis = Cartesian3.cross(yBasis, zBasis, updateTransformCartesian3Scratch1);

                    Matrix3.multiplyByVector(toFixed, xBasis, xBasis);
                    Matrix3.multiplyByVector(toFixed, yBasis, yBasis);
                    Matrix3.multiplyByVector(toFixed, zBasis, zBasis);

                    Cartesian3.normalize(xBasis, xBasis);
                    Cartesian3.normalize(yBasis, yBasis);
                    Cartesian3.normalize(zBasis, zBasis);

                    var transform = camera.transform;
                    transform[0]  = xBasis.x;
                    transform[1]  = xBasis.y;
                    transform[2]  = xBasis.z;
                    transform[3]  = 0.0;
                    transform[4]  = yBasis.x;
                    transform[5]  = yBasis.y;
                    transform[6]  = yBasis.z;
                    transform[7]  = 0.0;
                    transform[8]  = zBasis.x;
                    transform[9]  = zBasis.y;
                    transform[10] = zBasis.z;
                    transform[11] = 0.0;
                    transform[12]  = cartesian.x;
                    transform[13]  = cartesian.y;
                    transform[14] = cartesian.z;
                    transform[15] = 0.0;

                    successful = true;
                }
            }

            if (!successful) {
                Transforms.eastNorthUpToFixedFrame(cartesian, ellipsoid, camera.transform);
            }

<<<<<<< HEAD
            that._screenSpaceCameraController.globe = Ellipsoid.UNIT_SPHERE;

            var position = camera.position;
            Cartesian3.clone(position, that._lastOffset);
            that._lastDistance = Cartesian3.magnitude(position);
=======
            that._screenSpaceCameraController.ellipsoid = Ellipsoid.UNIT_SPHERE;
>>>>>>> a2658b30
        }

<<<<<<< HEAD
            var tranform = camera.transform;
            Matrix4.setColumn(tranform, 3, updateColumbusCartesian4, tranform);

            var controller = that._screenSpaceCameraController;
            controller.enableTranslate = false;
            controller.globe = Ellipsoid.UNIT_SPHERE;
            controller.columbusViewMode = CameraColumbusViewMode.LOCKED;

            var position = camera.position;
            Cartesian3.clone(position, that._lastOffset);
            that._lastDistance = Cartesian3.magnitude(position);
        }
=======
        updateController(that, camera, objectChanged);
>>>>>>> a2658b30
    }

    function updateController(that, camera, objectChanged) {
        var scene = that.scene;

        if (objectChanged || scene.mode !== that._mode) {
            that._mode = scene.mode;
            if (scene.mode === SceneMode.SCENE2D) {
                camera.lookAt(that._offset2D, Cartesian3.ZERO, that._up2D);
            } else {
                camera.lookAt(that._offset3D, Cartesian3.ZERO, that._up3D);
            }
        }

        if (scene.mode === SceneMode.SCENE2D) {
            Cartesian3.fromElements(0.0, 0.0, camera.getMagnitude(), that._offset2D);
            Cartesian3.clone(camera.up, that._up2D);
        } else {
            Cartesian3.clone(camera.position, that._offset3D);
            Cartesian3.clone(camera.up, that._up3D);
        }
    }

    /**
     * A utility object for tracking an object with the camera.
     * @alias DynamicObjectView
     * @constructor
     *
     * @param {DynamicObject} dynamicObject The object to track with the camera.
     * @param {Scene} scene The scene to use.
     * @param {Ellipsoid} [ellipsoid=Ellipsoid.WGS84] The ellipsoid to use for orienting the camera.
     */
    var DynamicObjectView = function(dynamicObject, scene, ellipsoid) {
        /**
         * The object to track with the camera.
         * @type {DynamicObject}
         */
        this.dynamicObject = dynamicObject;

        /**
         * The scene in which to track the object.
         * @type {Scene}
         */
        this.scene = scene;
        this._lastScene = undefined;

        /**
         * The ellipsoid to use for orienting the camera.
         * @type {Ellipsoid}
         */
        this.ellipsoid = defaultValue(ellipsoid, Ellipsoid.WGS84);

        //Shadow copies of the objects so we can detect changes.
        this._lastDynamicObject = undefined;
        this._mode = undefined;

        //Re-usable objects to be used for retrieving position.
        this._lastCartesian = new Cartesian3();

        this._offset3D = new Cartesian3(10000, -10000, 10000);
        this._up3D = Cartesian3.cross(this._offset3D, Cartesian3.cross(Cartesian3.UNIT_Z, this._offset3D));
        Cartesian3.normalize(this._up3D, this._up3D);

        this._offset2D = new Cartesian3(0.0, 0.0, Cartesian3.magnitude(this._offset3D));
        this._up2D = Cartesian3.clone(Cartesian3.UNIT_Y);
    };

    /**
    * Should be called each animation frame to update the camera
    * to the latest settings.
    * @param {JulianDate} time The current animation time.
    *
    */
    DynamicObjectView.prototype.update = function(time) {
        var scene = this.scene;
        var dynamicObject = this.dynamicObject;
        var ellipsoid = this.ellipsoid;

        //>>includeStart('debug', pragmas.debug);
        if (!defined(time)) {
            throw new DeveloperError('time is required.');
        }
        if (!defined(scene)) {
            throw new DeveloperError('DynamicObjectView.scene is required.');
        }
        if (!defined(dynamicObject)) {
            throw new DeveloperError('DynamicObjectView.dynamicObject is required.');
        }
        if (!defined(ellipsoid)) {
            throw new DeveloperError('DynamicObjectView.ellipsoid is required.');
        }
        if (!defined(dynamicObject.position)) {
            throw new DeveloperError('dynamicObject.position is required.');
        }
        //>>includeEnd('debug');

        if (scene !== this._lastScene) {
            this._lastScene = scene;
            this._screenSpaceCameraController = scene.screenSpaceCameraController;
        }

        var positionProperty = dynamicObject.position;
        var objectChanged = dynamicObject !== this._lastDynamicObject;
        this._lastDynamicObject = dynamicObject;

        if (scene.mode !== SceneMode.MORPHING) {
            updateTransform(this, scene.camera, objectChanged, positionProperty, time, ellipsoid);
        }
    };

    return DynamicObjectView;
});<|MERGE_RESOLUTION|>--- conflicted
+++ resolved
@@ -99,33 +99,10 @@
                 Transforms.eastNorthUpToFixedFrame(cartesian, ellipsoid, camera.transform);
             }
 
-<<<<<<< HEAD
             that._screenSpaceCameraController.globe = Ellipsoid.UNIT_SPHERE;
-
-            var position = camera.position;
-            Cartesian3.clone(position, that._lastOffset);
-            that._lastDistance = Cartesian3.magnitude(position);
-=======
-            that._screenSpaceCameraController.ellipsoid = Ellipsoid.UNIT_SPHERE;
->>>>>>> a2658b30
-        }
-
-<<<<<<< HEAD
-            var tranform = camera.transform;
-            Matrix4.setColumn(tranform, 3, updateColumbusCartesian4, tranform);
-
-            var controller = that._screenSpaceCameraController;
-            controller.enableTranslate = false;
-            controller.globe = Ellipsoid.UNIT_SPHERE;
-            controller.columbusViewMode = CameraColumbusViewMode.LOCKED;
-
-            var position = camera.position;
-            Cartesian3.clone(position, that._lastOffset);
-            that._lastDistance = Cartesian3.magnitude(position);
-        }
-=======
+        }
+
         updateController(that, camera, objectChanged);
->>>>>>> a2658b30
     }
 
     function updateController(that, camera, objectChanged) {

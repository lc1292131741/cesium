--- conflicted
+++ resolved
@@ -17,15 +17,9 @@
         './Cesium3DTileBatchTable',
         './Cesium3DTileFeature',
         './Cesium3DTileFeatureTable',
-<<<<<<< HEAD
-        './getAttributeOrUniformBySemantic',
-        './getDiffuseAttributeOrUniform',
-        './Model'
-=======
         './ClassificationModel',
         './Model',
         './ModelUtility'
->>>>>>> 271d6b3c
     ], function(
         ClippingPlaneCollection,
         Color,
@@ -45,15 +39,9 @@
         Cesium3DTileBatchTable,
         Cesium3DTileFeature,
         Cesium3DTileFeatureTable,
-<<<<<<< HEAD
-        getAttributeOrUniformBySemantic,
-        getDiffuseAttributeOrUniform,
-        Model) {
-=======
         ClassificationModel,
         Model,
         ModelUtility) {
->>>>>>> 271d6b3c
     'use strict';
 
     // Bail out if the browser doesn't support typed arrays, to prevent the setup function
@@ -223,12 +211,8 @@
             var gltf = content._model.gltf;
             var handleTranslucent = !defined(content._tileset.classificationType);
             var batchIdAttributeName = getBatchIdAttributeName(gltf);
-<<<<<<< HEAD
-            var diffuseAttributeOrUniformName = getDiffuseAttributeOrUniform(gltf, programId);
-            var callback = batchTable.getVertexShaderCallback(true, batchIdAttributeName, diffuseAttributeOrUniformName);
-=======
-            var callback = batchTable.getVertexShaderCallback(handleTranslucent, batchIdAttributeName);
->>>>>>> 271d6b3c
+            var diffuseAttributeOrUniformName = ModelUtility.getDiffuseAttributeOrUniform(gltf, programId);
+            var callback = batchTable.getVertexShaderCallback(handleTranslucent, batchIdAttributeName, diffuseAttributeOrUniformName);
             return defined(callback) ? callback(vs) : vs;
         };
     }
@@ -247,14 +231,9 @@
         return function(fs, programId) {
             var batchTable = content._batchTable;
             var gltf = content._model.gltf;
-<<<<<<< HEAD
-            var diffuseAttributeOrUniformName = getDiffuseAttributeOrUniform(gltf, programId);
-            var callback = batchTable.getFragmentShaderCallback(true, diffuseAttributeOrUniformName);
-=======
             var handleTranslucent = !defined(content._tileset.classificationType);
-            var diffuseUniformName = ModelUtility.getAttributeOrUniformBySemantic(gltf, '_3DTILESDIFFUSE');
-            var callback = batchTable.getFragmentShaderCallback(handleTranslucent, diffuseUniformName);
->>>>>>> 271d6b3c
+            var diffuseAttributeOrUniformName = ModelUtility.getDiffuseAttributeOrUniform(gltf, programId);
+            var callback = batchTable.getFragmentShaderCallback(handleTranslucent, diffuseAttributeOrUniformName);
             return defined(callback) ? callback(fs) : fs;
         };
     }

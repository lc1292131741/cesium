/*global define*/
define([
        '../Core/BoundingRectangle',
        '../Core/Cartesian2',
        '../Core/Cartesian4',
        '../Core/Color',
        '../Core/ComponentDatatype',
        '../Core/defaultValue',
        '../Core/destroyObject',
        '../Core/Geometry',
        '../Core/GeometryAttribute',
        '../Core/Math',
        '../Core/Matrix4',
        '../Core/PrimitiveType',
        '../Core/Transforms',
        '../Renderer/BufferUsage',
        '../Renderer/ClearCommand',
        '../Renderer/DrawCommand',
        '../Renderer/PassState',
        '../Renderer/PixelDatatype',
        '../Renderer/PixelFormat',
        '../Renderer/RenderbufferFormat',
        '../Shaders/PostProcessFilters/AdditiveBlend',
        '../Shaders/PostProcessFilters/BrightPass',
        '../Shaders/PostProcessFilters/GaussianBlur1D',
        '../Shaders/PostProcessFilters/PassThrough',
        '../Shaders/ViewportQuadVS'
    ], function(
        BoundingRectangle,
        Cartesian2,
        Cartesian4,
        Color,
        ComponentDatatype,
        defaultValue,
        destroyObject,
        Geometry,
        GeometryAttribute,
        CesiumMath,
        Matrix4,
        PrimitiveType,
        Transforms,
        BufferUsage,
        ClearCommand,
        DrawCommand,
        PassState,
        PixelDatatype,
        PixelFormat,
        RenderbufferFormat,
        AdditiveBlend,
        BrightPass,
        GaussianBlur1D,
        PassThrough,
        ViewportQuadVS) {
    "use strict";

    var SunPostProcess = function() {
        this._fbo = undefined;

        this._downSampleFBO1 = undefined;
        this._downSampleFBO2 = undefined;

        this._clearFBO1Command = undefined;
        this._clearFBO2Command = undefined;

        this._downSampleCommand = undefined;
        this._brightPassCommand = undefined;
        this._blurXCommand = undefined;
        this._blurYCommand = undefined;
        this._blendCommand = undefined;
        this._fullScreenCommand = undefined;

        this._downSamplePassState = new PassState();
        this._downSamplePassState.scissorTest = {
            enable : true,
            rectangle : new BoundingRectangle()
        };

        this._upSamplePassState = new PassState();
        this._upSamplePassState.scissorTest = {
            enabled : true,
            rectangle : new BoundingRectangle()
        };

        this._uCenter = new Cartesian2();
        this._uRadius = undefined;
    };

    SunPostProcess.prototype.clear = function(context, color) {
        var clear = this._clearFBO1Command;
        Color.clone(defaultValue(color, Color.BLACK), clear.color);
        clear.execute(context);

        clear = this._clearFBO2Command;
        Color.clone(defaultValue(color, Color.BLACK), clear.color);
        clear.execute(context);
    };

    SunPostProcess.prototype.execute = function(context) {
        this._downSampleCommand.execute(context, this._downSamplePassState);
        this._brightPassCommand.execute(context, this._downSamplePassState);
        this._blurXCommand.execute(context, this._downSamplePassState);
        this._blurYCommand.execute(context, this._downSamplePassState);
        this._fullScreenCommand.execute(context);
        this._blendCommand.execute(context, this._upSamplePassState);
    };

    var attributeIndices = {
        position : 0,
        textureCoordinates : 1
    };

    function getVertexArray(context) {
        // Per-context cache for viewport quads
        var vertexArray = context.cache.viewportQuad_vertexArray;

        if (typeof vertexArray !== 'undefined') {
            return vertexArray;
        }

        var geometry = new Geometry({
            attributes : {
                position : new GeometryAttribute({
                    componentDatatype : ComponentDatatype.FLOAT,
                    componentsPerAttribute : 2,
                    values : [
                       -1.0, -1.0,
                        1.0, -1.0,
                        1.0,  1.0,
                       -1.0,  1.0
                    ]
                }),

                textureCoordinates : new GeometryAttribute({
                    componentDatatype : ComponentDatatype.FLOAT,
                    componentsPerAttribute : 2,
                    values : [
                        0.0, 0.0,
                        1.0, 0.0,
                        1.0, 1.0,
                        0.0, 1.0
                    ]
                })
<<<<<<< HEAD
            }
=======
            },
            primitiveType : PrimitiveType.TRIANGLES
>>>>>>> fd92e7fc
        });

        vertexArray = context.createVertexArrayFromGeometry({
            geometry : geometry,
            attributeIndices : attributeIndices,
            bufferUsage : BufferUsage.STATIC_DRAW
        });

        context.cache.viewportQuad_vertexArray = vertexArray;
        return vertexArray;
    }

    var viewportBoundingRectangle  = new BoundingRectangle();
    var downSampleViewportBoundingRectangle = new BoundingRectangle();
    var sunPositionECScratch = new Cartesian4();
    var sunPositionWCScratch = new Cartesian2();
    var sizeScratch = new Cartesian2();
    var postProcessMatrix4Scratch= new Matrix4();

    SunPostProcess.prototype.update = function(context) {
        var canvas = context.getCanvas();
        var width = canvas.clientWidth;
        var height = canvas.clientHeight;

        var that = this;

        if (typeof this._fbo === 'undefined') {
            this._fbo = context.createFramebuffer();

            this._downSampleFBO1 = context.createFramebuffer();
            this._downSampleFBO2 = context.createFramebuffer();

            this._clearFBO1Command = new ClearCommand();
            this._clearFBO1Command.color = new Color();
            this._clearFBO1Command.framebuffer = this._downSampleFBO1;

            this._clearFBO2Command = new ClearCommand();
            this._clearFBO2Command.color = new Color();
            this._clearFBO2Command.framebuffer = this._downSampleFBO2;

            var primitiveType = PrimitiveType.TRIANGLE_FAN;
            var vertexArray = getVertexArray(context);

            var downSampleCommand = this._downSampleCommand = new DrawCommand();
            downSampleCommand.primitiveType = primitiveType;
            downSampleCommand.vertexArray = vertexArray;
            downSampleCommand.shaderProgram = context.getShaderCache().getShaderProgram(ViewportQuadVS, PassThrough, attributeIndices);
            downSampleCommand.uniformMap = {};
            downSampleCommand.framebuffer = this._downSampleFBO1;

            var brightPassCommand = this._brightPassCommand = new DrawCommand();
            brightPassCommand.primitiveType = primitiveType;
            brightPassCommand.vertexArray = vertexArray;
            brightPassCommand.shaderProgram = context.getShaderCache().getShaderProgram(ViewportQuadVS, BrightPass, attributeIndices);
            brightPassCommand.uniformMap = {
                u_avgLuminance : function() {
                    // A guess at the average luminance across the entire scene
                    return 0.5;
                },
                u_threshold : function() {
                    return 0.25;
                },
                u_offset : function() {
                    return 0.1;
                }
            };
            brightPassCommand.framebuffer = this._downSampleFBO2;

            var delta = 1.0;
            var sigma = 2.0;

            var blurXCommand = this._blurXCommand = new DrawCommand();
            blurXCommand.primitiveType = primitiveType;
            blurXCommand.vertexArray = vertexArray;
            blurXCommand.shaderProgram = context.getShaderCache().getShaderProgram(ViewportQuadVS, GaussianBlur1D, attributeIndices);
            blurXCommand.uniformMap = {
                delta : function() {
                    return delta;
                },
                sigma : function() {
                    return sigma;
                },
                direction : function() {
                    return 0.0;
                }
            };
            blurXCommand.framebuffer = this._downSampleFBO1;

            var blurYCommand = this._blurYCommand = new DrawCommand();
            blurYCommand.primitiveType = primitiveType;
            blurYCommand.vertexArray = vertexArray;
            blurYCommand.shaderProgram = context.getShaderCache().getShaderProgram(ViewportQuadVS, GaussianBlur1D, attributeIndices);
            blurYCommand.uniformMap = {
                delta : function() {
                    return delta;
                },
                sigma : function() {
                    return sigma;
                },
                direction : function() {
                    return 1.0;
                }
            };
            blurYCommand.framebuffer = this._downSampleFBO2;

            var additiveBlendCommand = this._blendCommand = new DrawCommand();
            additiveBlendCommand.primitiveType = primitiveType;
            additiveBlendCommand.vertexArray = vertexArray;
            additiveBlendCommand.shaderProgram = context.getShaderCache().getShaderProgram(ViewportQuadVS, AdditiveBlend, attributeIndices);
            additiveBlendCommand.uniformMap = {
                u_center : function() {
                    return that._uCenter;
                },
                u_radius : function() {
                    return that._uRadius;
                }
            };

            var fullScreenCommand = this._fullScreenCommand = new DrawCommand();
            fullScreenCommand.primitiveType = primitiveType;
            fullScreenCommand.vertexArray = vertexArray;
            fullScreenCommand.shaderProgram = context.getShaderCache().getShaderProgram(ViewportQuadVS, PassThrough, attributeIndices);
            fullScreenCommand.uniformMap = {};
        }

        var downSampleWidth = Math.pow(2.0, Math.ceil(Math.log(width) / Math.log(2)) - 2.0);
        var downSampleHeight = Math.pow(2.0, Math.ceil(Math.log(height) / Math.log(2)) - 2.0);
        var downSampleSize = Math.max(downSampleWidth, downSampleHeight);

        var viewport = viewportBoundingRectangle;
        viewport.width = width;
        viewport.height = height;

        var downSampleViewport = downSampleViewportBoundingRectangle;
        downSampleViewport.width = downSampleSize;
        downSampleViewport.height = downSampleSize;

        var fbo = this._fbo;
        var colorTexture = fbo.getColorTexture();
        if (typeof colorTexture === 'undefined' || colorTexture.getWidth() !== width || colorTexture.getHeight() !== height) {
            fbo.setColorTexture(context.createTexture2D({
                width : width,
                height : height
            }));

            if (context.getDepthTexture()) {
                fbo.setDepthTexture(context.createTexture2D({
                    width : width,
                    height : height,
                    pixelFormat : PixelFormat.DEPTH_COMPONENT,
                    pixelDatatype : PixelDatatype.UNSIGNED_SHORT
                }));
            } else {
                fbo.setDepthRenderbuffer(context.createRenderbuffer({
                    format : RenderbufferFormat.DEPTH_COMPONENT16
                }));
            }

            this._downSampleFBO1.setColorTexture(context.createTexture2D({
                width : downSampleSize,
                height : downSampleSize
            }));
            this._downSampleFBO2.setColorTexture(context.createTexture2D({
                width : downSampleSize,
                height : downSampleSize
            }));

            var downSampleRenderState = context.createRenderState({
                viewport : downSampleViewport
            });
            var upSampleRenderState = context.createRenderState();

            this._downSampleCommand.uniformMap.u_texture = function() {
                return fbo.getColorTexture();
            };
            this._downSampleCommand.renderState = downSampleRenderState;

            this._brightPassCommand.uniformMap.u_texture = function() {
                return that._downSampleFBO1.getColorTexture();
            };
            this._brightPassCommand.renderState = downSampleRenderState;

            this._blurXCommand.uniformMap.u_texture = function() {
                return that._downSampleFBO2.getColorTexture();
            };
            this._blurXCommand.uniformMap.u_step = function() {
                return new Cartesian2(1.0 / downSampleSize, 1.0 / downSampleSize);
            };
            this._blurXCommand.renderState = downSampleRenderState;

            this._blurYCommand.uniformMap.u_texture = function() {
                return that._downSampleFBO1.getColorTexture();
            };
            this._blurYCommand.uniformMap.u_step = function() {
                return new Cartesian2(1.0 / downSampleSize, 1.0 / downSampleSize);
            };
            this._blurYCommand.renderState = downSampleRenderState;

            this._blendCommand.uniformMap.u_texture0 = function() {
                return fbo.getColorTexture();
            };
            this._blendCommand.uniformMap.u_texture1 = function() {
                return that._downSampleFBO2.getColorTexture();
            };
            this._blendCommand.renderState = upSampleRenderState;

            this._fullScreenCommand.uniformMap.u_texture = function() {
                return fbo.getColorTexture();
            };
            this._fullScreenCommand.renderState = upSampleRenderState;
        }

        var us = context.getUniformState();
        var sunPosition = us.getSunPositionWC();
        var viewMatrix = us.getView();
        var viewProjectionMatrix = us.getViewProjection();
        var projectionMatrix = us.getProjection();

        // create up sampled render state
        var viewportTransformation = Matrix4.computeViewportTransformation(viewport, 0.0, 1.0, postProcessMatrix4Scratch);
        var sunPositionEC = Matrix4.multiplyByPoint(viewMatrix, sunPosition, sunPositionECScratch);
        var sunPositionWC = Transforms.pointToWindowCoordinates(viewProjectionMatrix, viewportTransformation, sunPosition, sunPositionWCScratch);

        sunPositionEC.x += CesiumMath.SOLAR_RADIUS;
        var limbWC = Transforms.pointToWindowCoordinates(projectionMatrix, viewportTransformation, sunPositionEC, sunPositionEC);
        var sunSize = Cartesian2.subtract(limbWC, sunPositionWC, limbWC).magnitude() * 30.0 * 2.0;

        var size = sizeScratch;
        size.x = sunSize;
        size.y = sunSize;

        var scissorRectangle = this._upSamplePassState.scissorTest.rectangle;
        scissorRectangle.x = Math.max(sunPositionWC.x - size.x * 0.5, 0.0);
        scissorRectangle.y = Math.max(sunPositionWC.y - size.y * 0.5, 0.0);
        scissorRectangle.width = Math.min(size.x, width);
        scissorRectangle.height = Math.min(size.y, height);

        Cartesian2.clone(sunPositionWC, this._uCenter);
        this._uRadius = Math.max(size.x, size.y) * 0.5;

        // create down sampled render state
        viewportTransformation = Matrix4.computeViewportTransformation(downSampleViewport, 0.0, 1.0, postProcessMatrix4Scratch);
        sunPositionWC = Transforms.pointToWindowCoordinates(viewProjectionMatrix, viewportTransformation, sunPosition, sunPositionWCScratch);

        size.x *= downSampleWidth / width;
        size.y *= downSampleHeight / height;

        scissorRectangle = this._downSamplePassState.scissorTest.rectangle;
        scissorRectangle.x = Math.max(sunPositionWC.x - size.x * 0.5, 0.0);
        scissorRectangle.y = Math.max(sunPositionWC.y - size.y * 0.5, 0.0);
        scissorRectangle.width = Math.min(size.x, width);
        scissorRectangle.height = Math.min(size.y, height);

        this._downSamplePassState.context = context;
        this._upSamplePassState.context = context;

        return this._fbo;
    };

    SunPostProcess.prototype.isDestroyed = function() {
        return false;
    };

    SunPostProcess.prototype.destroy = function() {
        this._fbo = this._fbo && this._fbo.destroy();
        this._downSampleFBO1 = this._downSampleFBO1 && this._downSampleFBO1.destroy();
        this._downSampleFBO2 = this._downSampleFBO2 && this._downSampleFBO2.destroy();
        this._downSampleCommand = this._downSampleCommand && this._downSampleCommand.shaderProgram && this._downSampleCommand.shaderProgram.release();
        this._brightPassCommand = this._brightPassCommand && this._brightPassCommand.shaderProgram && this._brightPassCommand.shaderProgram.release();
        this._blurXCommand = this._blurXCommand && this._blurXCommand.shaderProgram && this._blurXCommand.shaderProgram.release();
        this._blurYCommand = this._blurYCommand && this._blurYCommand.shaderProgram && this._blurYCommand.shaderProgram.release();
        this._blendCommand = this._blendCommand && this._blendCommand.shaderProgram && this._blendCommand.shaderProgram.release();
        this._fullScreenCommand = this._fullScreenCommand && this._fullScreenCommand.shaderProgram && this._fullScreenCommand.shaderProgram.release();
        return destroyObject(this);
    };

    return SunPostProcess;
});<|MERGE_RESOLUTION|>--- conflicted
+++ resolved
@@ -140,12 +140,8 @@
                         0.0, 1.0
                     ]
                 })
-<<<<<<< HEAD
-            }
-=======
             },
             primitiveType : PrimitiveType.TRIANGLES
->>>>>>> fd92e7fc
         });
 
         vertexArray = context.createVertexArrayFromGeometry({

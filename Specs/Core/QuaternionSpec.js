--- conflicted
+++ resolved
@@ -154,11 +154,7 @@
         var q = new Quaternion(cartesian.x, cartesian.y, cartesian.z, c);
         expect(q.getAxis().equals(new Cartesian3(0.0, 0.0, 1.0))).toEqual(true);
         q = new Quaternion(4.0, 3.0, 2.0, 1.0);
-<<<<<<< HEAD
-        expect(q.getAxis().equals(Cartesian3.getZero())).toEqual(true);
-=======
-        expect(q.getAxis().equals(Cartesian3.ZERO)).toBeTruthy();
->>>>>>> dedaff5b
+        expect(q.getAxis().equals(Cartesian3.ZERO)).toEqual(true);
     });
 
     it("getAngle", function() {
